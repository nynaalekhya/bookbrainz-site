--- conflicted
+++ resolved
@@ -1,75 +1,15 @@
 extends /layout
 
 block body
-	.row
-		h1 Create Work
-			small &nbsp;Add a new Work to BookBrainz
-	.row
-		ul.nav.nav-tabs
-			li(data-bind="css: {active: page() === 1}"): a(href="#", data-bind="click: pageAliases")
-				strong 1.&nbsp
-				| Aliases
-			li(data-bind="css: {active: page() === 2}"): a(href="#", data-bind="click: pageData")
-				strong 2.&nbsp
-				| Data
-			li(data-bind="css: {active: page() === 3}"): a(href="#", data-bind="click: pageSubmit")
-				strong 3.&nbsp
-				| Submit
-		noscript
-			.alert.alert-danger(role="alert") This page will not function correctly without JavaScript! Please enable JavaScript to use this page.
-	div(data-bind="visible: page() === 1")
-		include ./aliases
-
-<<<<<<< HEAD
-	div(data-bind="visible: page() === 2")
+	.container#content
 		.row
-			.col-md-12
-				p.lead Fill out any data you know about the entity.
-		h2 Add Data
+			h1 Create Work
+				small &nbsp;Add a new Work to BookBrainz
 		.row
-			.col-md-6.col-md-offset-3
-				.form-horizontal
-					.form-group
-						label.col-md-3.control-label Languages
-						.col-md-9
-							select.form-control(multiple, data-bind="selectedOptions: languageIds, valueAllowUnset: true")
-								each language in languages
-									option(value=language.id)=language.name
-					.form-group
-						label.col-md-3.control-label Type
-						.col-md-9
-							select.form-control(data-bind="value: workTypeId, valueAllowUnset: true")
-								each type in workTypes
-									option(value=type.id)=type.label
-					.form-group
-						label.col-md-3.control-label Disambiguation
-						.col-md-9
-							input.form-control(type='text', data-bind="value: disambiguation")
-					.form-group
-						label.col-md-3.control-label Annotation
-						.col-md-9
-							textarea.form-control(rows="3", data-bind="value: annotation")
-	div(data-bind="visible: page() === 3")
-		include ./submit
-
-	.alert.alert-danger.alert-dismissible(data-bind='visible: error, with: error')
-		span(data-bind='text: error')
+			noscript
+				.alert.alert-danger(role="alert") This page will not function correctly without JavaScript! Please enable JavaScript to use this page.
+		#workForm
 
 block js
-	script(src='/js/entity/create/work.js')
-=======
-  .container#content
-    .row
-      h1 Create Work
-        small &nbsp;Add a new Work to BookBrainz
-    noscript
-      .alert.alert-danger(role="alert") This page will not function correctly without JavaScript! Please enable JavaScript to use this page.
-
-    #workForm
-
-  include /footer
-
   script(type='application/json')#props!= JSON.stringify(props)
-
-  script(src='/js/entity/work.js')
->>>>>>> ac95c9f1
+  script(src='/js/entity/work.js')