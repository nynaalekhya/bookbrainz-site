--- conflicted
+++ resolved
@@ -5,28 +5,6 @@
 		.col-md-12
 			div!= markup
 
-<<<<<<< HEAD
-	if results.length <= 0
-		.col-md-6.col-md-offset-3
-			if error
-				.alert.alert-danger= error
-
-			| No results found
-	else
-		table.table.table-striped
-			thead
-				tr
-					th Alias
-					th Type
-			tbody
-				each result in results
-					tr
-						td
-							a(href='/' + result.type.toLowerCase() + '/' + result.bbid)
-								= result.defaultAlias ? result.defaultAlias.name : '(unnamed)'
-						td=result.type
-=======
 block js
 	script(type='application/json')#props!= JSON.stringify(props)
-	script(src='/js/search.js')
->>>>>>> dc86dda7
+	script(src='/js/search.js')