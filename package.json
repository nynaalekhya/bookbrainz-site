{
  "name": "bbsite",
  "version": "0.0.0",
  "private": true,
  "scripts": {
    "clean": "./scripts/clean.sh",
    "prepublishOnly": "npm run clean",
    "postinstall": "npm run prepublishOnly",
    "build-server-js": "babel src --out-dir lib --ignore src/api",
    "build-api-js": "babel src --out-dir lib --ignore 'src/server','src/client'",
    "build-less": "./scripts/build-less.sh",
    "build": "npm run build-client && npm run build-server-js",
    "build-client": "cross-env NODE_ENV=production webpack --progress --config webpack.client.js",
    "prestart": "npm run build",
    "start": "node ./lib/server/app.js",
    "start-api": "npm run build-api-js && cross-env NODE_ENV=development node ./lib/api/app.js",
    "debug": "cross-env DEBUG=bbsite NODE_ENV=development babel-node src/server/app.js",
    "debug-watch-server": "cross-env DEBUG=bbsite NODE_ENV=development nodemon src/server/app.js --watch src/server --exec babel-node",
    "lint": "eslint .",
    "lint-errors": "eslint --quiet .",
    "test": "npm run lint-errors && cross-env NODE_ENV=test mocha",
    "test-cov": "nyc --reporter=text npm run test",
    "test-ci": "nyc --reporter=lcovonly --reporter=text-summary npm run test",
    "jsdoc": "node_modules/.bin/jsdoc -r src",
    "flow": "flow",
    "dupreport": "jsinspect src/ || true",
    "precommit": "lint-staged",
    "snyk-protect": "snyk protect",
    "prepare": "npm run snyk-protect"
  },
  "lint-staged": {
    "*.js": [
      "eslint"
    ]
  },
  "engines": {
    "node": ">=8.0"
  },
  "browserslist": "> 0.25%, not dead",
  "dependencies": {
<<<<<<< HEAD
    "@fortawesome/fontawesome-free": "^5.4.0",
    "@fortawesome/fontawesome-svg-core": "^1.2.25",
    "@fortawesome/free-brands-svg-icons": "^5.11.2",
    "@fortawesome/free-solid-svg-icons": "^5.11.2",
    "@fortawesome/react-fontawesome": "^0.1.7",
    "body-parser": "^1.14.1",
    "bookbrainz-data": "^2.6.1",
=======
    "@elastic/elasticsearch": "^5.6.22",
    "@fortawesome/fontawesome-free": "^5.14.0",
    "@fortawesome/fontawesome-svg-core": "^1.2.30",
    "@fortawesome/free-brands-svg-icons": "^5.14.0",
    "@fortawesome/free-solid-svg-icons": "^5.14.0",
    "@fortawesome/react-fontawesome": "^0.1.11",
    "bookbrainz-data": "^2.8.0",
    "chai-arrays": "^2.2.0",
>>>>>>> 203ae4b2
    "chai-sorted": "^0.2.0",
    "chart.js": "^2.9.4",
    "classnames": "^2.2.5",
    "compression": "^1.7.1",
    "connect-redis": "^3.4.2",
    "date-fns": "^2.15.0",
    "debug": "^3.1.0",
    "express": "^4.17.1",
    "express-session": "^1.17.1",
    "express-slow-down": "^1.3.1",
    "git-rev": "^0.2.1",
    "http-status": "^1.0.0",
    "immutable": "^3.8.2",
    "influx": "^5.5.3",
    "jsesc": "^2.5.2",
    "lodash": "^4.17.20",
    "log": "^6.0.0",
    "log-node": "^7.0.0",
    "morgan": "^1.9.1",
    "passport": "^0.4.0",
    "passport-musicbrainz-oauth2": "github:LordSputnik/passport-musicbrainz-oauth2",
    "prop-types": "^15.7.2",
    "react": "^16.13.1",
    "react-addons-shallow-compare": "^15.6.2",
    "react-bootstrap": "^0.33.1",
    "react-chartjs-2": "^2.9.0",
    "react-datepicker": "^2.16.0",
    "react-dom": "^16.13.1",
    "react-redux": "^5.1.2",
    "react-select": "^1.1.0",
    "react-sticky": "^6.0.1",
    "react-virtualized-select": "^3.0.1",
    "redux": "^3.7.2",
    "redux-debounce": "^1.0.1",
    "redux-immutable": "^4.0.0",
    "redux-thunk": "^2.2.0",
    "serve-favicon": "^2.4.3",
    "serve-static": "^1.14.1",
    "snyk": "^1.385.0",
    "superagent": "^5.3.1",
    "validator": "^9.1.2"
  },
  "devDependencies": {
    "@babel/cli": "^7.10.1",
    "@babel/core": "^7.10.1",
    "@babel/node": "^7.10.1",
    "@babel/plugin-proposal-class-properties": "^7.10.1",
    "@babel/plugin-proposal-object-rest-spread": "^7.10.1",
    "@babel/plugin-transform-classes": "^7.10.1",
    "@babel/plugin-transform-modules-commonjs": "^7.10.1",
    "@babel/plugin-transform-runtime": "^7.10.1",
    "@babel/preset-env": "^7.10.1",
    "@babel/preset-flow": "^7.10.1",
    "@babel/preset-react": "^7.10.1",
    "@babel/preset-typescript": "^7.12.1",
    "@babel/register": "^7.10.1",
    "@babel/runtime": "^7.10.1",
    "babel-eslint": "^10.1.0",
    "babel-loader": "^8.1.0",
    "babel-plugin-lodash": "^3.3.4",
    "babel-plugin-transform-require-ignore": "^0.1.1",
    "bootstrap": "^3.4.1",
    "chai": "^4.0.2",
    "chai-as-promised": "^7.0.0",
    "chai-http": "^4.3.0",
    "clean-webpack-plugin": "^0.1.19",
    "compression-webpack-plugin": "^6.1.0",
    "core-js": "^3.6.5",
    "cross-env": "^5.1.1",
    "css-loader": "^1.0.0",
    "eslint": "^4.19.1",
    "eslint-loader": "^2.1.0",
    "eslint-plugin-babel": "^4.1.2",
    "eslint-plugin-flowtype": "^2.39.1",
    "eslint-plugin-import": "^2.8.0",
    "eslint-plugin-react": "^7.5.1",
    "faker": "^4.1.0",
    "file-loader": "^2.0.0",
    "flow-bin": "^0.123.0",
    "husky": "^0.14.3",
    "jsdoc": "^3.6.3",
    "jsinspect": "^0.12.7",
    "less": "^3.8.1",
    "less-loader": "^4.1.0",
    "lint-staged": "^6.0.0",
    "mini-css-extract-plugin": "^0.4.1",
    "mocha": "^7.2.0",
    "nodemon": "^2.0.2",
    "nyc": "^15.0.0",
    "react-hot-loader": "^4.3.4",
    "resolve-url-loader": "^3.1.2",
    "rewire": "^5.0.0",
    "style-loader": "^0.21.0",
    "supertest": "^3.0.0",
    "swagger-jsdoc": "^4.0.0",
    "swagger-ui-express": "^4.1.4",
    "typescript": "^4.0.5",
    "uuid": "^3.3.2",
    "webpack": "^4.42.1",
    "webpack-bundle-analyzer": "^3.3.2",
    "webpack-cli": "^3.3.11",
    "webpack-dev-middleware": "^3.1.3",
    "webpack-hot-middleware": "^2.22.3",
    "webpack-node-externals": "^1.7.2",
    "write-assets-webpack-plugin": "^1.0.5"
  },
  "snyk": true
}<|MERGE_RESOLUTION|>--- conflicted
+++ resolved
@@ -38,15 +38,6 @@
   },
   "browserslist": "> 0.25%, not dead",
   "dependencies": {
-<<<<<<< HEAD
-    "@fortawesome/fontawesome-free": "^5.4.0",
-    "@fortawesome/fontawesome-svg-core": "^1.2.25",
-    "@fortawesome/free-brands-svg-icons": "^5.11.2",
-    "@fortawesome/free-solid-svg-icons": "^5.11.2",
-    "@fortawesome/react-fontawesome": "^0.1.7",
-    "body-parser": "^1.14.1",
-    "bookbrainz-data": "^2.6.1",
-=======
     "@elastic/elasticsearch": "^5.6.22",
     "@fortawesome/fontawesome-free": "^5.14.0",
     "@fortawesome/fontawesome-svg-core": "^1.2.30",
@@ -55,7 +46,6 @@
     "@fortawesome/react-fontawesome": "^0.1.11",
     "bookbrainz-data": "^2.8.0",
     "chai-arrays": "^2.2.0",
->>>>>>> 203ae4b2
     "chai-sorted": "^0.2.0",
     "chart.js": "^2.9.4",
     "classnames": "^2.2.5",
