/*
 * Copyright (C) 2015  Ohm Patel
 *               2016  Sean Burke
 *
 * This program is free software; you can redistribute it and/or modify
 * it under the terms of the GNU General Public License as published by
 * the Free Software Foundation; either version 2 of the License, or
 * (at your option) any later version.
 *
 * This program is distributed in the hope that it will be useful,
 * but WITHOUT ANY WARRANTY; without even the implied warranty of
 * MERCHANTABILITY or FITNESS FOR A PARTICULAR PURPOSE.  See the
 * GNU General Public License for more details.
 *
 * You should have received a copy of the GNU General Public License along
 * with this program; if not, write to the Free Software Foundation, Inc.,
 * 51 Franklin Street, Fifth Floor, Boston, MA 02110-1301 USA.
 */

import * as bootstrap from 'react-bootstrap';

import PropTypes from 'prop-types';
import React from 'react';
import {differenceBy as _differenceBy} from 'lodash';
import {genEntityIconHTMLElement} from '../../../helpers/entity';


const {Table} = bootstrap;

function SearchResults(props) {
	const noResults = !props.results || props.results.length === 0;
	if (noResults) {
		return (
			<div>
				<hr className="thin"/>
				<h2 className="text-center" style={{color: '#754e37'}}>
					No results found
				</h2>
			</div>
		);
	}

	const results = props.results.map((result) => {
		if (!result) {
			return null;
		}
		const name = result.defaultAlias ? result.defaultAlias.name :
			'(unnamed)';
		const aliases = result.aliasSet && Array.isArray(result.aliasSet.aliases) && result.aliasSet.aliases;
		const secondaryAliases = aliases &&
			_differenceBy(aliases, [result.defaultAlias], 'id').map(alias => alias.name).join(', ') ||
			'';
		const disambiguation = result.disambiguation ? <small>({result.disambiguation.comment})</small> : '';
		// No redirect link for Area entity results
		const link = result.type === 'Area' ?
			`//musicbrainz.org/area/${result.bbid}` :
			`/${result.type.toLowerCase()}/${result.bbid}`;

		return (
			<tr key={result.bbid}>
				<td>
<<<<<<< HEAD
					{genEntityIconHTMLElement(result.type)}{result.type}
				</td>
				<td>
					<a href={link}>
						{name} {disambiguation}
=======
					<a href={link} rel="noopener noreferrer" target="_blank">
						{name}
>>>>>>> 801287f7
					</a>
				</td>
				<td>
					{secondaryAliases}
				</td>
			</tr>
		);
	});

	return (
		<div>
			<h3 style={{color: '#754e37'}}>
				Search Results
			</h3>
			<hr className="thin"/>
			<Table
				responsive
				className="table table-striped"
			>
				<thead>
					<tr>
						<th style={{width: '150px'}}>Type</th>
						<th>Name</th>
						<th>Aliases</th>
					</tr>
				</thead>
				<tbody>
					{results}
				</tbody>
			</Table>
		</div>
	);
}

SearchResults.displayName = 'SearchResults';
SearchResults.propTypes = {
	results: PropTypes.array
};
SearchResults.defaultProps = {
	results: null
};

export default SearchResults;<|MERGE_RESOLUTION|>--- conflicted
+++ resolved
@@ -59,16 +59,11 @@
 		return (
 			<tr key={result.bbid}>
 				<td>
-<<<<<<< HEAD
 					{genEntityIconHTMLElement(result.type)}{result.type}
 				</td>
 				<td>
-					<a href={link}>
+					<a href={link} rel="noopener noreferrer" target="_blank">
 						{name} {disambiguation}
-=======
-					<a href={link} rel="noopener noreferrer" target="_blank">
-						{name}
->>>>>>> 801287f7
 					</a>
 				</td>
 				<td>
