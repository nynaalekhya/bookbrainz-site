--- conflicted
+++ resolved
@@ -101,12 +101,8 @@
 		const creatorData = this.data.getValue();
 		const revisionNote = this.revision.note.getValue();
 		const data = {
-<<<<<<< HEAD
 			aliases: aliasData.slice(0, PENULTIMATE_ELEMENT),
-=======
-			aliases: aliasData.slice(0, -1),
 			beginAreaId: parseInt(creatorData.beginArea, 10),
->>>>>>> 6689bd9e
 			beginDate: creatorData.beginDate,
 			endAreaId: parseInt(creatorData.endArea, 10),
 			endDate: creatorData.endDate,
