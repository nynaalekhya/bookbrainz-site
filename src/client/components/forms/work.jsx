--- conflicted
+++ resolved
@@ -80,19 +80,13 @@
 
 		evt.preventDefault();
 
-<<<<<<< HEAD
 		if (!(this.state.aliasesValid && this.state.dataValid)) {
 			return;
 		}
 
-		var aliasData = this.refs.aliases.getValue();
-		var workData = this.refs.data.getValue();
-		var revisionNote = this.refs.revision.refs.note.getValue();
-=======
 		const aliasData = this.refs.aliases.getValue();
 		const workData = this.refs.data.getValue();
 		const revisionNote = this.refs.revision.refs.note.getValue();
->>>>>>> de1b1ebc
 
 		const data = {
 			aliases: aliasData,
