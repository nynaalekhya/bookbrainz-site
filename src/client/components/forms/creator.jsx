/*
 * Copyright (C) 2015  Ben Ockmore
 *               2015  Sean Burke
 *
 * This program is free software; you can redistribute it and/or modify
 * it under the terms of the GNU General Public License as published by
 * the Free Software Foundation; either version 2 of the License, or
 * (at your option) any later version.
 *
 * This program is distributed in the hope that it will be useful,
 * but WITHOUT ANY WARRANTY; without even the implied warranty of
 * MERCHANTABILITY or FITNESS FOR A PARTICULAR PURPOSE.  See the
 * GNU General Public License for more details.
 *
 * You should have received a copy of the GNU General Public License along
 * with this program; if not, write to the Free Software Foundation, Inc.,
 * 51 Franklin Street, Fifth Floor, Boston, MA 02110-1301 USA.
 */

const React = require('react');

const Aliases = require('./parts/aliases.jsx');
const RevisionNote = require('./parts/revisionNote.jsx');
const CreatorData = require('./parts/creatorData.jsx');
const LoadingSpinner = require('../loading_spinner.jsx');

const request = require('superagent');
require('superagent-bluebird-promise');

const Nav = require('react-bootstrap').Nav;
const NavItem = require('react-bootstrap').NavItem;

module.exports = React.createClass({
	displayName: 'creatorForm',
	propTypes: {
		creator: React.PropTypes.object,
		creatorTypes: React.PropTypes.array,
		genders: React.PropTypes.array,
		identifierTypes: React.PropTypes.array,
		languages: React.PropTypes.array,
		submissionUrl: React.PropTypes.string
	},
	getInitialState() {
		'use strict';

		return {
			tab: 1,
			aliasesValid: true,
			dataValid: true,
			waiting: false
		};
	},
	setTab(tab) {
		'use strict';

		this.setState({
			tab,
			aliasesValid: this.refs.aliases.valid(),
			dataValid: this.refs.data.valid()
		});
	},
	backClick() {
		'use strict';

		this.setTab(this.state.tab - 1);
	},
	nextClick() {
		'use strict';

		this.setTab(this.state.tab + 1);
	},
	handleTab(tabKey) {
		'use strict';

		this.setTab(tabKey);
	},
	handleSubmit(evt) {
		'use strict';

		evt.preventDefault();

<<<<<<< HEAD
		if (!(this.state.aliasesValid && this.state.dataValid)) {
			return;
		}

		var aliasData = this.refs.aliases.getValue();
		var creatorData = this.refs.data.getValue();
		var revisionNote = this.refs.revision.refs.note.getValue();
		var data = {
=======
		const aliasData = this.refs.aliases.getValue();
		const creatorData = this.refs.data.getValue();
		const revisionNote = this.refs.revision.refs.note.getValue();
		const data = {
>>>>>>> de1b1ebc
			aliases: aliasData,
			beginDate: creatorData.beginDate,
			endDate: creatorData.endDate,
			ended: creatorData.ended,
			genderId: parseInt(creatorData.gender, 10),
			creatorTypeId: parseInt(creatorData.creatorType, 10),
			disambiguation: creatorData.disambiguation,
			annotation: creatorData.annotation,
			identifiers: creatorData.identifiers,
			note: revisionNote
		};

		this.setState({waiting: true});

		request.post(this.props.submissionUrl)
			.send(data).promise()
			.then((revision) => {
				if (!revision.body || !revision.body.entity) {
					window.location.replace('/login');
					return;
				}
				window.location.href =
					`/creator/${revision.body.entity.entity_gid}`;
			})
			.catch((error) => {
				this.setState({error});
			});
	},
	render() {
		'use strict';

		let aliases = null;
		const prefillData = this.props.creator;
		if (prefillData) {
			aliases = prefillData.aliases.map((alias) => ({
				id: alias.id,
				name: alias.name,
				sortName: alias.sort_name,
				language: alias.language ? alias.language.language_id : null,
				primary: alias.primary,
				default: alias.id === prefillData.default_alias.alias_id
			}));
		}

		const submitEnabled = this.state.aliasesValid && this.state.dataValid;

		const loadingElement = this.state.waiting ? <LoadingSpinner/> : null;

		return (
			<div>
				{loadingElement}

				<Nav
					activeKey={this.state.tab}
					bsStyle="tabs"
					onSelect={this.handleTab}
				>
					<NavItem eventKey={1}>
						<strong>1.</strong> Aliases
						<span className=
							{
								'text-danger fa fa-warning' +
								`${this.state.aliasesValid ? ' hidden' : ''}`
							}
						/>
					</NavItem>
					<NavItem eventKey={2}>
						<strong>2.</strong> Data
						<span className=
							{
								'text-danger fa fa-warning' +
								`${this.state.dataValid ? ' hidden' : ''}`
							}
						/>
					</NavItem>
					<NavItem eventKey={3}>
						<strong>3.</strong> Revision Note
					</NavItem>
				</Nav>


				<form onChange={this.handleChange}>
					<Aliases
						aliases={aliases}
						languages={this.props.languages}
						nextClick={this.nextClick}
						ref="aliases"
						visible={this.state.tab === 1}
					/>
					<CreatorData
						backClick={this.backClick}
						creator={this.props.creator}
						creatorTypes={this.props.creatorTypes}
						genders={this.props.genders}
						identifierTypes={this.props.identifierTypes}
						nextClick={this.nextClick}
						ref="data"
						visible={this.state.tab === 2}
					/>
					<RevisionNote
						backClick={this.backClick}
						onSubmit={this.handleSubmit}
						ref="revision"
						submitDisabled={!submitEnabled}
						visible={this.state.tab === 3}
					/>
				</form>
			</div>
		);
	}
});<|MERGE_RESOLUTION|>--- conflicted
+++ resolved
@@ -79,21 +79,14 @@
 
 		evt.preventDefault();
 
-<<<<<<< HEAD
 		if (!(this.state.aliasesValid && this.state.dataValid)) {
 			return;
 		}
 
-		var aliasData = this.refs.aliases.getValue();
-		var creatorData = this.refs.data.getValue();
-		var revisionNote = this.refs.revision.refs.note.getValue();
-		var data = {
-=======
 		const aliasData = this.refs.aliases.getValue();
 		const creatorData = this.refs.data.getValue();
 		const revisionNote = this.refs.revision.refs.note.getValue();
 		const data = {
->>>>>>> de1b1ebc
 			aliases: aliasData,
 			beginDate: creatorData.beginDate,
 			endDate: creatorData.endDate,
