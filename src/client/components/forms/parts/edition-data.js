/*
 * Copyright (C) 2015       Ben Ockmore
 *               2015-2016  Sean Burke
 *
 * This program is free software; you can redistribute it and/or modify
 * it under the terms of the GNU General Public License as published by
 * the Free Software Foundation; either version 2 of the License, or
 * (at your option) any later version.
 *
 * This program is distributed in the hope that it will be useful,
 * but WITHOUT ANY WARRANTY; without even the implied warranty of
 * MERCHANTABILITY or FITNESS FOR A PARTICULAR PURPOSE.  See the
 * GNU General Public License for more details.
 *
 * You should have received a copy of the GNU General Public License along
 * with this program; if not, write to the Free Software Foundation, Inc.,
 * 51 Franklin Street, Fifth Floor, Boston, MA 02110-1301 USA.
 */

const Icon = require('react-fontawesome');
const React = require('react');
const _assign = require('lodash.assign');

const Input = require('react-bootstrap').Input;

const Identifiers = require('./identifier-list');
const PartialDate = require('../../input/partial-date');
const SearchSelect = require('../../input/entity-search');
const Select = require('../../input/select2');

const validators = require('../../../helpers/react-validators');

class EditionData extends React.Component {
	getValue() {
		const publication = this.publication.getValue();
		const publisher = this.publisher.getValue();

		const releaseEvents = [];

		// If the release date field isn't empty, create a release event
		// object to represent it
		if (this.release.getValue()) {
			const edition = this.props.edition;

			const releaseEventId = edition && edition.releaseEventSet &&
			edition.releaseEventSet.releaseEvents ?
				edition.releaseEventSet.releaseEvents[0].id : null;

<<<<<<< HEAD
				const releaseEventId = edition && edition.releaseEventSet &&
				edition.releaseEventSet.releaseEvents ?
					edition.releaseEventSet.releaseEvents[0].id :
					null;

				releaseEvents.push({
					id: releaseEventId,
					date: this.release.getValue()
				});
			}

			return {
				publication: publication ?
					publication.bbid :
					null,
				publishers: publisher ?
					[publisher.bbid] :
					null,
				releaseEvents,
				languages: this.languages.getValue().map(
					(languageId) => parseInt(languageId, 10)
				),
				editionFormat: this.editionFormat.getValue(),
				editionStatus: this.editionStatus.getValue(),
				disambiguation: this.disambiguation.getValue(),
				annotation: this.annotation.getValue(),
				identifiers: this.identifiers.getValue(),
				pages: this.pages.getValue(),
				width: this.width.getValue(),
				height: this.height.getValue(),
				depth: this.depth.getValue(),
				weight: this.weight.getValue()
			};
		}

		valid() {
			return Boolean(
				this.release.valid() && this.publication.getValue() &&
				this.identifiers.valid()
			);
=======
			releaseEvents.push({
				id: releaseEventId,
				date: this.release.getValue()
			});
>>>>>>> 70f3f0d6
		}

		return {
			publication: publication ? publication.bbid : null,
			publishers: publisher ? [publisher.bbid] : null,
			releaseEvents,
			languages: this.languages.getValue().map(
				(languageId) => parseInt(languageId, 10)
			),
			editionFormat: this.editionFormat.getValue(),
			editionStatus: this.editionStatus.getValue(),
			disambiguation: this.disambiguation.getValue(),
			annotation: this.annotation.getValue(),
			identifiers: this.identifiers.getValue(),
			pages: this.pages.getValue(),
			width: this.width.getValue(),
			height: this.height.getValue(),
			depth: this.depth.getValue(),
			weight: this.weight.getValue()
		};
	}

	valid() {
		return Boolean(
			this.release.valid() && this.publication.getValue() &&
			this.identifiers.valid()
		);
	}

	render() {
		let initialPublication = null;
		let initialPublisher = null;
		let initialReleaseDate = null;
		let initialLanguages = [];
		let initialEditionFormat = null;
		let initialEditionStatus = null;
		let initialDisambiguation = null;
		let initialAnnotation = null;
		let initialIdentifiers = [];
		let initialPages = null;
		let initialWidth = null;
		let initialHeight = null;
		let initialDepth = null;
		let initialWeight = null;

<<<<<<< HEAD
				initialEditionFormat = prefillData.editionFormat ?
					prefillData.editionFormat.id :
					null;
				initialEditionStatus = prefillData.editionStatus ?
					prefillData.editionStatus.id :
					null;
				initialDisambiguation = prefillData.disambiguation ?
					prefillData.disambiguation.comment :
					null;
				initialAnnotation = prefillData.annotation ?
					prefillData.annotation.content :
					null;
				initialPages = prefillData.pages || prefillData.pages === 0 ?
					prefillData.pages :
					null;
				initialWidth = prefillData.width || prefillData.width === 0 ?
					prefillData.width :
					null;
				initialHeight = prefillData.height || prefillData.height === 0 ?
					prefillData.height :
					null;
				initialDepth = prefillData.depth || prefillData.depth === 0 ?
					prefillData.depth :
					null;
				initialWeight = prefillData.weight || prefillData.weight === 0 ?
					prefillData.weight :
					null;
				initialIdentifiers = prefillData.identifierSet &&
					prefillData.identifierSet.identifiers.map((identifier) => ({
						id: identifier.id,
						value: identifier.value,
						typeId: identifier.type.id
					}));
=======
		const prefillData = this.props.edition;
		if (prefillData) {
			if (prefillData.publication) {
				initialPublication = prefillData.publication;
>>>>>>> 70f3f0d6
			}

			if (prefillData.publisherSet &&
				prefillData.publisherSet.publishers) {
				initialPublisher = prefillData.publisherSet.publishers[0];
			}

			if (prefillData.releaseEventSet &&
				prefillData.releaseEventSet.releaseEvents) {
				initialReleaseDate =
					prefillData.releaseEventSet.releaseEvents[0].date;
			}

			initialLanguages = prefillData.languageSet &&
				prefillData.languageSet.languages.map(
					(language) => language.id
				);

			initialEditionFormat = prefillData.editionFormat ?
				prefillData.editionFormat.id : null;
			initialEditionStatus = prefillData.editionStatus ?
				prefillData.editionStatus.id : null;
			initialDisambiguation = prefillData.disambiguation ?
				prefillData.disambiguation.comment : null;
			initialAnnotation = prefillData.annotation ?
				prefillData.annotation.content : null;
			initialPages = prefillData.pages || prefillData.pages === 0 ?
				prefillData.pages : null;
			initialWidth = prefillData.width || prefillData.width === 0 ?
				prefillData.width : null;
			initialHeight = prefillData.height || prefillData.height === 0 ?
				prefillData.height : null;
			initialDepth = prefillData.depth || prefillData.depth === 0 ?
				prefillData.depth : null;
			initialWeight = prefillData.weight || prefillData.weight === 0 ?
				prefillData.weight : null;
			initialIdentifiers = prefillData.identifierSet &&
				prefillData.identifierSet.identifiers.map((identifier) => ({
					id: identifier.id,
					value: identifier.value,
					typeId: identifier.type.id
				}));
		}

		if (this.props.publication) {
			initialPublication = this.props.publication;
		}

<<<<<<< HEAD
			const editionDataVisibleClass = this.props.visible ?
				'' :
				'hidden';
			return (
				<div className={editionDataVisibleClass}>
					<h2>Add Data</h2>
					<p className="lead">
						Fill out any data you know about the entity.
					</p>
=======
		if (this.props.publisher) {
			initialPublisher = this.props.publisher;
		}
>>>>>>> 70f3f0d6

		const defaultSelect2Options = {
			allowClear: true,
			width: '100%'
		};

		const publicationSelect2Options =
			_assign({}, defaultSelect2Options);

		publicationSelect2Options.allowClear = false;

		return (
			<div className={this.props.visible === false ? 'hidden' : ''}>
				<h2>Add Data</h2>
				<p className="lead">
					Fill out any data you know about the entity.
				</p>

				<div className="form-horizontal">
					<SearchSelect
						collection="publication"
						defaultValue={initialPublication}
						label="Publication"
						labelAttribute="name"
						labelClassName="col-md-4"
						placeholder="Select publication…"
						ref={(ref) => this.publication = ref}
						select2Options={publicationSelect2Options}
						wrapperClassName="col-md-4"
					/>
					<SearchSelect
						nodefault
						collection="publisher"
						defaultValue={initialPublisher}
						label="Publisher"
						labelAttribute="name"
						labelClassName="col-md-4"
						placeholder="Select publisher…"
						ref={(ref) => this.publisher = ref}
						select2Options={defaultSelect2Options}
						wrapperClassName="col-md-4"
					/>
					<PartialDate
						defaultValue={initialReleaseDate}
						label="Release Date"
						labelClassName="col-md-4"
						placeholder="YYYY-MM-DD"
						ref={(ref) => this.release = ref}
						wrapperClassName="col-md-4"
					/>
					<Select
						multiple
						noDefault
						defaultValue={initialLanguages}
						idAttribute="id"
						label="Languages"
						labelAttribute="name"
						labelClassName="col-md-4"
						options={this.props.languages}
						placeholder="Select edition languages…"
						ref={(ref) => this.languages = ref}
						select2Options={defaultSelect2Options}
						wrapperClassName="col-md-4"
					/>
					<Select
						noDefault
						defaultValue={initialEditionFormat}
						idAttribute="id"
						label="Format"
						labelAttribute="label"
						labelClassName="col-md-4"
						options={this.props.editionFormats}
						placeholder="Select edition format…"
						ref={(ref) => this.editionFormat = ref}
						select2Options={defaultSelect2Options}
						wrapperClassName="col-md-4"
					/>
					<Select
						noDefault
						defaultValue={initialEditionStatus}
						idAttribute="id"
						label="Status"
						labelAttribute="label"
						labelClassName="col-md-4"
						options={this.props.editionStatuses}
						placeholder="Select edition status…"
						ref={(ref) => this.editionStatus = ref}
						select2Options={defaultSelect2Options}
						wrapperClassName="col-md-4"
					/>
					<hr/>
					<div className="row">
						<div className="col-md-11 col-md-offset-1">
							<div className="col-md-3">
								<Input
									defaultValue={initialPages}
									label="Page Count"
									labelClassName="col-md-7"
									ref={(ref) => this.pages = ref}
									type="text"
									wrapperClassName="col-md-5"
								/>
							</div>
							<div className="col-md-3">
								<Input
									defaultValue={initialWeight}
									label="Weight (g)"
									labelClassName="col-md-7"
									ref={(ref) => this.weight = ref}
									type="text"
									wrapperClassName="col-md-5"
								/>
							</div>
						</div>
					</div>
					<div className="row">
						<div className="col-md-11 col-md-offset-1">
							<div className="col-md-3">
								<Input
									defaultValue={initialWidth}
									label="Width (mm)"
									labelClassName="col-md-7"
									ref={(ref) => this.width = ref}
									type="text"
									wrapperClassName="col-md-5"
								/>
							</div>
							<div className="col-md-3">
								<Input
									defaultValue={initialHeight}
									label="Height (mm)"
									labelClassName="col-md-7"
									ref={(ref) => this.height = ref}
									type="text"
									wrapperClassName="col-md-5"
								/>
							</div>
							<div className="col-md-3">
								<Input
									defaultValue={initialDepth}
									label="Depth (mm)"
									labelClassName="col-md-7"
									ref={(ref) => this.depth = ref}
									type="text"
									wrapperClassName="col-md-5"
								/>
							</div>
						</div>
					</div>
					<hr/>
					<Identifiers
						identifiers={initialIdentifiers}
						ref={(ref) => this.identifiers = ref}
						types={this.props.identifierTypes}
					/>
					<Input
						defaultValue={initialDisambiguation}
						label="Disambiguation"
						labelClassName="col-md-3"
						ref={(ref) => this.disambiguation = ref}
						type="text"
						wrapperClassName="col-md-6"
					/>
					<Input
						defaultValue={initialAnnotation}
						label="Annotation"
						labelClassName="col-md-3"
						ref={(ref) => this.annotation = ref}
						rows="6"
						type="textarea"
						wrapperClassName="col-md-6"
					/>
					<nav className="margin-top-1">
						<ul className="pager">
							<li className="previous">
								<a
									href="#"
									onClick={this.props.onBackClick}
								>
									<Icon
										aria-hidden="true"
										name="angle-double-left"
									/>
									Back
								</a>
							</li>
							<li className="next">
								<a
									href="#"
									onClick={this.props.onNextClick}
								>
									Next
									<Icon
										aria-hidden="true"
										name="angle-double-right"
									/>
								</a>
							</li>
						</ul>
					</nav>
				</div>
			</div>
		);
	}
}

EditionData.displayName = 'EditionData';
EditionData.propTypes = {
	edition: React.PropTypes.shape({
		annotation: React.PropTypes.shape({
			content: React.PropTypes.string
		}),
		depth: React.PropTypes.number,
		disambiguation: React.PropTypes.shape({
			comment: React.PropTypes.string
		}),
		editionFormat: validators.labeledProperty,
		editionStatus: validators.labeledProperty,
		height: React.PropTypes.number,
		identifiers: React.PropTypes.arrayOf(React.PropTypes.shape({
			id: React.PropTypes.number,
			value: React.PropTypes.string,
			typeId: React.PropTypes.number
		})),
		languages: React.PropTypes.arrayOf(validators.namedProperty),
		pages: React.PropTypes.number,
		publication: validators.entityProperty,
		publishers: React.PropTypes.arrayOf(validators.entityProperty),
		releaseDate: React.PropTypes.string,
		weight: React.PropTypes.number,
		width: React.PropTypes.number
	}),
	editionFormats: React.PropTypes.arrayOf(validators.labeledProperty),
	editionStatuses: React.PropTypes.arrayOf(
		validators.labeledProperty
	),
	identifierTypes: React.PropTypes.arrayOf(
		validators.labeledProperty
	),
	languages: React.PropTypes.arrayOf(validators.namedProperty),
	publication: validators.entityProperty,
	publisher: validators.entityProperty,
	visible: React.PropTypes.bool,
	onBackClick: React.PropTypes.func,
	onNextClick: React.PropTypes.func
};

module.exports = EditionData;<|MERGE_RESOLUTION|>--- conflicted
+++ resolved
@@ -44,60 +44,22 @@
 
 			const releaseEventId = edition && edition.releaseEventSet &&
 			edition.releaseEventSet.releaseEvents ?
-				edition.releaseEventSet.releaseEvents[0].id : null;
-
-<<<<<<< HEAD
-				const releaseEventId = edition && edition.releaseEventSet &&
-				edition.releaseEventSet.releaseEvents ?
-					edition.releaseEventSet.releaseEvents[0].id :
-					null;
-
-				releaseEvents.push({
-					id: releaseEventId,
-					date: this.release.getValue()
-				});
-			}
-
-			return {
-				publication: publication ?
-					publication.bbid :
-					null,
-				publishers: publisher ?
-					[publisher.bbid] :
-					null,
-				releaseEvents,
-				languages: this.languages.getValue().map(
-					(languageId) => parseInt(languageId, 10)
-				),
-				editionFormat: this.editionFormat.getValue(),
-				editionStatus: this.editionStatus.getValue(),
-				disambiguation: this.disambiguation.getValue(),
-				annotation: this.annotation.getValue(),
-				identifiers: this.identifiers.getValue(),
-				pages: this.pages.getValue(),
-				width: this.width.getValue(),
-				height: this.height.getValue(),
-				depth: this.depth.getValue(),
-				weight: this.weight.getValue()
-			};
-		}
-
-		valid() {
-			return Boolean(
-				this.release.valid() && this.publication.getValue() &&
-				this.identifiers.valid()
-			);
-=======
+				edition.releaseEventSet.releaseEvents[0].id :
+				null;
+
 			releaseEvents.push({
 				id: releaseEventId,
 				date: this.release.getValue()
 			});
->>>>>>> 70f3f0d6
 		}
 
 		return {
-			publication: publication ? publication.bbid : null,
-			publishers: publisher ? [publisher.bbid] : null,
+			publication: publication ?
+				publication.bbid :
+				null,
+			publishers: publisher ?
+				[publisher.bbid] :
+				null,
 			releaseEvents,
 			languages: this.languages.getValue().map(
 				(languageId) => parseInt(languageId, 10)
@@ -138,46 +100,10 @@
 		let initialDepth = null;
 		let initialWeight = null;
 
-<<<<<<< HEAD
-				initialEditionFormat = prefillData.editionFormat ?
-					prefillData.editionFormat.id :
-					null;
-				initialEditionStatus = prefillData.editionStatus ?
-					prefillData.editionStatus.id :
-					null;
-				initialDisambiguation = prefillData.disambiguation ?
-					prefillData.disambiguation.comment :
-					null;
-				initialAnnotation = prefillData.annotation ?
-					prefillData.annotation.content :
-					null;
-				initialPages = prefillData.pages || prefillData.pages === 0 ?
-					prefillData.pages :
-					null;
-				initialWidth = prefillData.width || prefillData.width === 0 ?
-					prefillData.width :
-					null;
-				initialHeight = prefillData.height || prefillData.height === 0 ?
-					prefillData.height :
-					null;
-				initialDepth = prefillData.depth || prefillData.depth === 0 ?
-					prefillData.depth :
-					null;
-				initialWeight = prefillData.weight || prefillData.weight === 0 ?
-					prefillData.weight :
-					null;
-				initialIdentifiers = prefillData.identifierSet &&
-					prefillData.identifierSet.identifiers.map((identifier) => ({
-						id: identifier.id,
-						value: identifier.value,
-						typeId: identifier.type.id
-					}));
-=======
 		const prefillData = this.props.edition;
 		if (prefillData) {
 			if (prefillData.publication) {
 				initialPublication = prefillData.publication;
->>>>>>> 70f3f0d6
 			}
 
 			if (prefillData.publisherSet &&
@@ -197,23 +123,32 @@
 				);
 
 			initialEditionFormat = prefillData.editionFormat ?
-				prefillData.editionFormat.id : null;
+				prefillData.editionFormat.id :
+				null;
 			initialEditionStatus = prefillData.editionStatus ?
-				prefillData.editionStatus.id : null;
+				prefillData.editionStatus.id :
+				null;
 			initialDisambiguation = prefillData.disambiguation ?
-				prefillData.disambiguation.comment : null;
+				prefillData.disambiguation.comment :
+				null;
 			initialAnnotation = prefillData.annotation ?
-				prefillData.annotation.content : null;
+				prefillData.annotation.content :
+				null;
 			initialPages = prefillData.pages || prefillData.pages === 0 ?
-				prefillData.pages : null;
+				prefillData.pages :
+				null;
 			initialWidth = prefillData.width || prefillData.width === 0 ?
-				prefillData.width : null;
+				prefillData.width :
+				null;
 			initialHeight = prefillData.height || prefillData.height === 0 ?
-				prefillData.height : null;
+				prefillData.height :
+				null;
 			initialDepth = prefillData.depth || prefillData.depth === 0 ?
-				prefillData.depth : null;
+				prefillData.depth :
+				null;
 			initialWeight = prefillData.weight || prefillData.weight === 0 ?
-				prefillData.weight : null;
+				prefillData.weight :
+				null;
 			initialIdentifiers = prefillData.identifierSet &&
 				prefillData.identifierSet.identifiers.map((identifier) => ({
 					id: identifier.id,
@@ -226,21 +161,9 @@
 			initialPublication = this.props.publication;
 		}
 
-<<<<<<< HEAD
-			const editionDataVisibleClass = this.props.visible ?
-				'' :
-				'hidden';
-			return (
-				<div className={editionDataVisibleClass}>
-					<h2>Add Data</h2>
-					<p className="lead">
-						Fill out any data you know about the entity.
-					</p>
-=======
 		if (this.props.publisher) {
 			initialPublisher = this.props.publisher;
 		}
->>>>>>> 70f3f0d6
 
 		const defaultSelect2Options = {
 			allowClear: true,
@@ -252,8 +175,11 @@
 
 		publicationSelect2Options.allowClear = false;
 
+		const editionDataVisibleClass = this.props.visible ?
+			'' :
+			'hidden';
 		return (
-			<div className={this.props.visible === false ? 'hidden' : ''}>
+			<div className={editionDataVisibleClass}>
 				<h2>Add Data</h2>
 				<p className="lead">
 					Fill out any data you know about the entity.
