--- conflicted
+++ resolved
@@ -66,90 +66,49 @@
 		return aliases;
 	}
 
-<<<<<<< HEAD
-		stateUpdateNeeded(changedRowIndex) {
-			const updatedAlias = this.refs[changedRowIndex].getValue();
-			const existingAlias = this.state.aliases[changedRowIndex];
-
-			const aliasSortNameJustSetOrUnset = (
-				(!existingAlias.sortName && updatedAlias.sortName) ||
-				(existingAlias.sortName && !updatedAlias.sortName)
-			);
-
-			const aliasNameJustSetOrUnset = (
-				(!existingAlias.name && updatedAlias.name) ||
-				(existingAlias.name && !updatedAlias.name)
-			);
-
-			const aliasLanguageJustSetOrUnset = (
-				(!existingAlias.languageId && updatedAlias.languageId) ||
-				(existingAlias.languageId && !updatedAlias.languageId)
-			);
-
-			const lastAliasModified =
-				changedRowIndex === this.state.aliases.length - 1;
-
-			const defaultJustCheckedOrUnchecked = (
-				(!existingAlias.default && updatedAlias.default) ||
-				(updatedAlias.default && !existingAlias.default)
-			);
-
-			const primaryJustCheckedOrUnchecked = (
-				(!existingAlias.primary && updatedAlias.primary) ||
-				(updatedAlias.primary && !existingAlias.primary)
-			);
-
-			return Boolean(
-				aliasSortNameJustSetOrUnset || aliasNameJustSetOrUnset ||
-				aliasLanguageJustSetOrUnset || (
-					lastAliasModified &&
-					(
-						defaultJustCheckedOrUnchecked ||
-						primaryJustCheckedOrUnchecked
-					)
-				)
-			);
-		}
-=======
 	stateUpdateNeeded(changedRowIndex) {
 		const updatedAlias = this.refs[changedRowIndex].getValue();
 		const existingAlias = this.state.aliases[changedRowIndex];
 
 		const aliasSortNameJustSetOrUnset = (
-			!existingAlias.sortName && updatedAlias.sortName ||
-			existingAlias.sortName && !updatedAlias.sortName
+			(!existingAlias.sortName && updatedAlias.sortName) ||
+			(existingAlias.sortName && !updatedAlias.sortName)
 		);
 
 		const aliasNameJustSetOrUnset = (
-			!existingAlias.name && updatedAlias.name ||
-			existingAlias.name && !updatedAlias.name
+			(!existingAlias.name && updatedAlias.name) ||
+			(existingAlias.name && !updatedAlias.name)
 		);
 
 		const aliasLanguageJustSetOrUnset = (
-			!existingAlias.languageId && updatedAlias.languageId ||
-			existingAlias.languageId && !updatedAlias.languageId
+			(!existingAlias.languageId && updatedAlias.languageId) ||
+			(existingAlias.languageId && !updatedAlias.languageId)
 		);
 
 		const lastAliasModified =
 			changedRowIndex === this.state.aliases.length - 1;
 
 		const defaultJustCheckedOrUnchecked = (
-			!existingAlias.default && updatedAlias.default ||
-			updatedAlias.default && !existingAlias.default
+			(!existingAlias.default && updatedAlias.default) ||
+			(updatedAlias.default && !existingAlias.default)
 		);
 
 		const primaryJustCheckedOrUnchecked = (
-			!existingAlias.primary && updatedAlias.primary ||
-			updatedAlias.primary && !existingAlias.primary
+			(!existingAlias.primary && updatedAlias.primary) ||
+			(updatedAlias.primary && !existingAlias.primary)
 		);
 
 		return Boolean(
 			aliasSortNameJustSetOrUnset || aliasNameJustSetOrUnset ||
-			aliasLanguageJustSetOrUnset || lastAliasModified &&
-			(defaultJustCheckedOrUnchecked || primaryJustCheckedOrUnchecked)
-		);
-	}
->>>>>>> 70f3f0d6
+			aliasLanguageJustSetOrUnset || (
+				lastAliasModified &&
+				(
+					defaultJustCheckedOrUnchecked ||
+					primaryJustCheckedOrUnchecked
+				)
+			)
+		);
+	}
 
 	handleChange(changedRowIndex) {
 		if (this.stateUpdateNeeded(changedRowIndex)) {
@@ -212,43 +171,6 @@
 		}
 	}
 
-<<<<<<< HEAD
-		render() {
-			const self = this;
-			const rows = this.state.aliases.map((alias, index) => (
-				<AliasRow
-					aliasId={alias.id}
-					default={alias.default}
-					key={alias.key}
-					languageId={alias.languageId}
-					languages={self.props.languages}
-					name={alias.name}
-					primary={alias.primary}
-					ref={index}
-					removeHidden={index === self.state.aliases.length - 1}
-					sortName={alias.sortName}
-					onChange={self.handleChange.bind(null, index)}
-					onRemove={self.handleRemove.bind(null, index)}
-				/>
-			));
-
-			const aliasListVisibleClass = this.props.visible ?
-				'' :
-				'hidden';
-			return (
-				<div className={aliasListVisibleClass}>
-					<h2>Add Aliases</h2>
-					<p className="lead">Add some aliases to the entity.</p>
-					<div className="form-horizontal">
-						<div className="row margin-top-1">
-							<label className="col-md-3">Name</label>
-							<label className="col-md-3">Sort Name</label>
-							<label className="col-md-3">Language</label>
-							<label className="col-md-1">Primary</label>
-							<label className="col-md-1">Default</label>
-						</div>
-						{rows}
-=======
 	render() {
 		const self = this;
 		const rows = this.state.aliases.map((alias, index) => (
@@ -268,8 +190,11 @@
 			/>
 		));
 
+		const aliasListVisibleClass = this.props.visible ?
+			'' :
+			'hidden';
 		return (
-			<div className={this.props.visible === false ? 'hidden' : ''}>
+			<div className={aliasListVisibleClass}>
 				<h2>Add Aliases</h2>
 				<p className="lead">Add some aliases to the entity.</p>
 				<div className="form-horizontal">
@@ -279,7 +204,6 @@
 						<label className="col-md-3">Language</label>
 						<label className="col-md-1">Primary</label>
 						<label className="col-md-1">Default</label>
->>>>>>> 70f3f0d6
 					</div>
 					{rows}
 				</div>
