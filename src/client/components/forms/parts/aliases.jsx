/*
 * Copyright (C) 2015  Ben Ockmore
 *               2015  Sean Burke
 *               2015  Ohm Patel
 *               2015  Ian Sanders
 *
 * This program is free software; you can redistribute it and/or modify
 * it under the terms of the GNU General Public License as published by
 * the Free Software Foundation; either version 2 of the License, or
 * (at your option) any later version.
 *
 * This program is distributed in the hope that it will be useful,
 * but WITHOUT ANY WARRANTY; without even the implied warranty of
 * MERCHANTABILITY or FITNESS FOR A PARTICULAR PURPOSE.  See the
 * GNU General Public License for more details.
 *
 * You should have received a copy of the GNU General Public License along
 * with this program; if not, write to the Free Software Foundation, Inc.,
 * 51 Franklin Street, Fifth Floor, Boston, MA 02110-1301 USA.
 */

const React = require('react');
const Icon = require('react-fontawesome');

const Input = require('react-bootstrap').Input;
const Button = require('react-bootstrap').Button;
const Select = require('../../input/select2.jsx');

function stripDot(name) {
	'use strict';
	return name.replace(/\./g, '');
}

function makeSortName(name) {
	'use strict';
	const articles = ['a', 'an', 'the', 'los', 'las', 'el', 'la'];
	const suffixes = [
		'i', 'ii', 'iii', 'iv', 'v', 'vi', 'vii', 'viii', 'ix', 'x', 'xi',
		'xii', 'xiii', 'xiv', 'xv', 'jr', 'junior', 'sr', 'senior', 'phd', 'md',
		'dmd', 'dds', 'esq'
	];

	// Remove leading and trailing spaces, and return a blank sort name if
	// the string is empty
	const trimmedName = name.trim();
	if (trimmedName.length === 0) {
		return '';
	}

	const words = trimmedName.replace(/\,/g, '').split(' ');

	// If there's only one word, simply copy the name as the sort name
	if (words.length === 1) {
		return trimmedName;
	}

	// First, check if sort name is for collective, by detecting article
	const firstWord = stripDot(words[0]);
	const firstWordIsArticle = articles.includes(firstWord.toLowerCase());
	if (firstWordIsArticle) {
		// The Collection of Stories --> Collection of Stories, The
		return `${words.slice(1).join(' ')}, ${firstWord}`;
	}

	// From here on, it is assumed that the sort name is for a person
	// Split suffixes
	const isWordSuffix =
		words.map((word) => suffixes.includes(stripDot(word).toLowerCase()));
	const lastSuffix = isWordSuffix.lastIndexOf(false) + 1;

	// Test this to check that splice will not have a 0 deleteCount
	const suffixWords = (
		lastSuffix < words.length ? words.splice(lastSuffix) : []
	);

	// Rearrange names to (last name, other names)
	const INDEX_BEFORE_END = -1;

	let lastName = words.splice(INDEX_BEFORE_END);
	if (suffixWords.length > 0) {
		lastName += ` ${suffixWords.join(' ')}`;
	}

	return `${lastName}, ${words.join(' ')}`;
}

const AliasRow = React.createClass({
	displayName: 'aliasRowComponent',
	propTypes: {
		aliasId: React.PropTypes.number,
		default: React.PropTypes.bool,
		languageId: React.PropTypes.number,
		languages: React.PropTypes.arrayOf(React.PropTypes.shape({
			id: React.PropTypes.number.isRequired,
			name: React.PropTypes.string.isRequired
		})).isRequired,
		name: React.PropTypes.string,
		primary: React.PropTypes.bool,
		removeHidden: React.PropTypes.bool,
		sortName: React.PropTypes.string,
		onChange: React.PropTypes.func,
		onRemove: React.PropTypes.func
	},
	getInitialState() {
		'use strict';

		return {
			sortName: this.props.sortName || null
		};
	},
	getValue() {
		'use strict';

		return {
			id: parseInt(this.id.getValue(), 10),
			name: this.name.getValue(),
			sortName: this.sortName.getValue(),
			languageId: parseInt(this.languageId.getValue(), 10) || null,
			primary: this.primary.getChecked(),
			default: this.default.getChecked()
		};
	},
	validationState() {
		'use strict';

		if (this.props.name || this.state.sortName || this.props.default ||
				this.props.languageId || !this.props.primary) {
			if (this.props.name && this.state.sortName) {
				return 'success';
			}

			return 'error';
		}

		return null;
	},
	getValid() {
		'use strict';

		return Boolean(
			this.name.getValue() && this.sortName.getValue()
		);
	},
<<<<<<< HEAD
	guessSortName() {
		'use strict';
		const name = this.refs.name.getValue();

		this.setState({sortName: makeSortName(name)});
	},
	handleSortNameChange(event) {
		'use strict';
=======
	handleGuessButtonClick() {
		'use strict';
		const name = this.name.refs.input;
		const sortName = this.sortName.refs.input;
>>>>>>> 8452313b

		this.setState({sortName: event.target.value});
	},
	render() {
		'use strict';

		const guessSortNameButton = (
			<Button
				bsStyle="link"
				title="Guess Sort Name"
<<<<<<< HEAD
				onClick={this.guessSortName}
=======
				onClick={this.handleGuessButtonClick}
>>>>>>> 8452313b
			>
				<Icon name="magic"/>
			</Button>
		);

		return (
			<div
				className="row"
				onChange={this.props.onChange}
			>
				<Input
					defaultValue={this.props.aliasId}
					ref={(ref) => this.id = ref}
					type="hidden"
				/>
				<div className="col-md-3">
					<Input
						bsStyle={this.validationState()}
						defaultValue={this.props.name}
						ref={(ref) => this.name = ref}
						type="text"
						wrapperClassName="col-md-11"
					/> &nbsp;
				</div>
				<div className="col-md-3">
					<Input
						bsStyle={this.validationState()}
						buttonAfter={guessSortNameButton}
<<<<<<< HEAD
						ref="sortName"
=======
						defaultValue={this.props.sortName}
						ref={(ref) => this.sortName = ref}
>>>>>>> 8452313b
						type="text"
						value={this.state.sortName}
						wrapperClassName="col-md-11"
						onChange={this.handleSortNameChange}
					/> &nbsp;
				</div>
				<div className="col-md-3">
					<Select
						noDefault
						bsStyle={this.validationState()}
						defaultValue={this.props.languageId}
						idAttribute="id"
						labelAttribute="name"
						options={this.props.languages}
						placeholder="Select alias language…"
						ref={(ref) => this.languageId = ref}
						wrapperClassName="col-md-11"
						onChange={this.props.onChange}
					/>
				</div>
				<div className="col-md-1">
					<Input
						defaultChecked={this.props.primary}
						label=" "
						ref={(ref) => this.primary = ref}
						type="checkbox"
						wrapperClassName="col-md-11"
					/>
				</div>
				<div className="col-md-1">
					<Input
						defaultChecked={this.props.default}
						label=" "
						name="default"
						ref={(ref) => this.default = ref}
						type="radio"
						wrapperClassName="col-md-11"
					/>
				</div>
				<div className="col-md-1 text-right">
					<Button
						bsStyle="danger"
						className={this.props.removeHidden ? 'hidden' : ''}
						onClick={this.props.onRemove}
					>
						<Icon name="times"/>
					</Button>
				</div>
			</div>
		);
	}
});

const AliasList = React.createClass({
	displayName: 'aliasListComponent',
	propTypes: {
		aliases: React.PropTypes.array,
		visible: React.PropTypes.bool,
		onNextClick: React.PropTypes.func
	},
	getInitialState() {
		'use strict';

		const existing = this.props.aliases || [];
		existing.push({
			name: '',
			sortName: '',
			languageId: null,
			primary: true,
			default: false
		});

		existing.forEach((alias, i) => {
			alias.key = i;
		});

		if (existing.length === 1) {
			// Set default alias as first row in "create" form.
			existing[0].default = true;
		}

		return {
			aliases: existing,
			rowsSpawned: existing.length
		};
	},
	getValue() {
		'use strict';

		const aliases = [];

		for (let i = 0; i < this.state.aliases.length; i++) {
			aliases.push(this.refs[i].getValue());
		}

		return aliases;
	},
	stateUpdateNeeded(changedRowIndex) {
		'use strict';

		const updatedAlias = this.refs[changedRowIndex].getValue();
		const existingAlias = this.state.aliases[changedRowIndex];

		const aliasSortNameJustSetOrUnset = (
			!existingAlias.sortName && updatedAlias.sortName ||
			existingAlias.sortName && !updatedAlias.sortName
		);

		const aliasNameJustSetOrUnset = (
			!existingAlias.name && updatedAlias.name ||
			existingAlias.name && !updatedAlias.name
		);

		const aliasLanguageJustSetOrUnset = (
			!existingAlias.languageId && updatedAlias.languageId ||
			existingAlias.languageId && !updatedAlias.languageId
		);

		const lastAliasModified =
			changedRowIndex === this.state.aliases.length - 1;

		const defaultJustCheckedOrUnchecked = (
			!existingAlias.default && updatedAlias.default ||
			updatedAlias.default && !existingAlias.default
		);

		const primaryJustCheckedOrUnchecked = (
			!existingAlias.primary && updatedAlias.primary ||
			updatedAlias.primary && !existingAlias.primary
		);

		return Boolean(
			aliasSortNameJustSetOrUnset || aliasNameJustSetOrUnset ||
			aliasLanguageJustSetOrUnset || lastAliasModified &&
			(defaultJustCheckedOrUnchecked || primaryJustCheckedOrUnchecked)
		);
	},
	handleChange(changedRowIndex) {
		'use strict';

		if (this.stateUpdateNeeded(changedRowIndex)) {
			const updatedAliases = this.getValue();

			updatedAliases.forEach((alias, idx) => {
				alias.key = this.state.aliases[idx].key;
			});

			let rowsSpawned = this.state.rowsSpawned;
			if (changedRowIndex === this.state.aliases.length - 1) {
				updatedAliases.push({
					name: '',
					sortName: '',
					languageId: null,
					primary: true,
					default: false,
					key: rowsSpawned++
				});
			}

			this.setState({
				aliases: updatedAliases,
				rowsSpawned
			});
		}
	},
	valid() {
		'use strict';

		let defaultSet = false;
		const numRows = this.state.aliases.length - 1;

		for (let i = 0; i < numRows; i++) {
			const alias = this.refs[i].getValue();
			const rowInvalid = this.refs[i].getValid() === false;
			if (rowInvalid) {
				return false;
			}
			else if (!defaultSet) {
				defaultSet = alias.default;
			}
		}

		return defaultSet;
	},
	handleRemove(index) {
		'use strict';

		const updatedAliases = this.getValue();

		if (index !== this.state.aliases.length - 1) {
			updatedAliases.forEach((alias, idx) => {
				alias.key = this.state.aliases[idx].key;
			});

			updatedAliases.splice(index, 1);

			this.setState({
				aliases: updatedAliases
			});
		}
	},
	render() {
		'use strict';

		const self = this;
		const rows = this.state.aliases.map((alias, index) => (
			<AliasRow
				aliasId={alias.id}
				default={alias.default}
				key={alias.key}
				languageId={alias.languageId}
				languages={self.props.languages}
				name={alias.name}
				primary={alias.primary}
				ref={index}
				removeHidden={index === self.state.aliases.length - 1}
				sortName={alias.sortName}
				onChange={self.handleChange.bind(null, index)}
				onRemove={self.handleRemove.bind(null, index)}
			/>
		));

		return (
			<div className={this.props.visible === false ? 'hidden' : ''}>
				<h2>Add Aliases</h2>
				<p className="lead">Add some aliases to the entity.</p>
				<div className="form-horizontal">
					<div className="row margin-top-1">
						<label className="col-md-3">Name</label>
						<label className="col-md-3">Sort Name</label>
						<label className="col-md-3">Language</label>
						<label className="col-md-1">Primary</label>
						<label className="col-md-1">Default</label>
					</div>
					{rows}
				</div>

				<nav className="margin-top-1">
					<ul className="pager">
						<li className="next">
							<a
								href="#"
								onClick={this.props.onNextClick}
							>
								Next
								<Icon
									aria-hidden="true"
									name="angle-double-right"
								/>
							</a>
						</li>
					</ul>
				</nav>
			</div>
		);
	}
});

module.exports = AliasList;<|MERGE_RESOLUTION|>--- conflicted
+++ resolved
@@ -141,8 +141,7 @@
 			this.name.getValue() && this.sortName.getValue()
 		);
 	},
-<<<<<<< HEAD
-	guessSortName() {
+	handleGuessSortNameClick() {
 		'use strict';
 		const name = this.refs.name.getValue();
 
@@ -150,12 +149,6 @@
 	},
 	handleSortNameChange(event) {
 		'use strict';
-=======
-	handleGuessButtonClick() {
-		'use strict';
-		const name = this.name.refs.input;
-		const sortName = this.sortName.refs.input;
->>>>>>> 8452313b
 
 		this.setState({sortName: event.target.value});
 	},
@@ -166,11 +159,7 @@
 			<Button
 				bsStyle="link"
 				title="Guess Sort Name"
-<<<<<<< HEAD
-				onClick={this.guessSortName}
-=======
-				onClick={this.handleGuessButtonClick}
->>>>>>> 8452313b
+				onClick={this.handleGuessSortNameClick}
 			>
 				<Icon name="magic"/>
 			</Button>
@@ -199,12 +188,7 @@
 					<Input
 						bsStyle={this.validationState()}
 						buttonAfter={guessSortNameButton}
-<<<<<<< HEAD
-						ref="sortName"
-=======
-						defaultValue={this.props.sortName}
 						ref={(ref) => this.sortName = ref}
->>>>>>> 8452313b
 						type="text"
 						value={this.state.sortName}
 						wrapperClassName="col-md-11"
