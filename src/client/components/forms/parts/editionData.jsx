/*
 * Copyright (C) 2015       Ben Ockmore
 *               2015-2016  Sean Burke
 *
 * This program is free software; you can redistribute it and/or modify
 * it under the terms of the GNU General Public License as published by
 * the Free Software Foundation; either version 2 of the License, or
 * (at your option) any later version.
 *
 * This program is distributed in the hope that it will be useful,
 * but WITHOUT ANY WARRANTY; without even the implied warranty of
 * MERCHANTABILITY or FITNESS FOR A PARTICULAR PURPOSE.  See the
 * GNU General Public License for more details.
 *
 * You should have received a copy of the GNU General Public License along
 * with this program; if not, write to the Free Software Foundation, Inc.,
 * 51 Franklin Street, Fifth Floor, Boston, MA 02110-1301 USA.
 */

const React = require('react');
const PartialDate = require('../../input/partialDate.jsx');
const Select = require('../../input/select2.jsx');
const SearchSelect = require('../../input/entity-search.jsx');
const Input = require('react-bootstrap').Input;
const Identifiers = require('./identifiers.jsx');
const Icon = require('react-fontawesome');

const validators = require('../../validators');

const editionStatusValidation = React.PropTypes.shape({
	id: React.PropTypes.number,
	label: React.PropTypes.string
});

const editionFormatValidation = React.PropTypes.shape({
	id: React.PropTypes.number,
	label: React.PropTypes.string
});

const EditionData = React.createClass({
	displayName: 'editionDataComponent',
	propTypes: {
		edition: React.PropTypes.shape({
			annotation: React.PropTypes.shape({
				content: React.PropTypes.string
			}),
			depth: React.PropTypes.number,
			disambiguation: React.PropTypes.shape({
				comment: React.PropTypes.string
			}),
			editionFormat: editionFormatValidation,
			editionStatus: editionStatusValidation,
			height: React.PropTypes.number,
			identifiers: React.PropTypes.arrayOf(React.PropTypes.shape({
				id: React.PropTypes.number,
				value: React.PropTypes.string,
				typeId: React.PropTypes.number
			})),
			languages: React.PropTypes.arrayOf(React.PropTypes.shape({
				id: React.PropTypes.number
			})),
			pages: React.PropTypes.number,
			publication: React.PropTypes.shape({
				bbid: React.PropTypes.string,
				defaultAlias: React.PropTypes.shape({
					name: React.PropTypes.string
				})
			}),
			publishers: React.PropTypes.arrayOf(React.PropTypes.shape({
				bbid: React.PropTypes.string,
				defaultAlias: React.PropTypes.shape({
					name: React.PropTypes.string
				})
			})),
			releaseDate: React.PropTypes.string,
			weight: React.PropTypes.number,
			width: React.PropTypes.number
		}),
		editionFormats: React.PropTypes.arrayOf(editionFormatValidation),
		editionStatuses: React.PropTypes.arrayOf(editionStatusValidation),
		identifierTypes: React.PropTypes.arrayOf(validators.identifierType),
		languages: React.PropTypes.arrayOf(React.PropTypes.shape({
			id: React.PropTypes.number,
			name: React.PropTypes.string
		})),
		publication: React.PropTypes.shape({
			bbid: React.PropTypes.string,
			defaultAlias: React.PropTypes.shape({
				name: React.PropTypes.string
			})
		}),
		publisher: React.PropTypes.shape({
			bbid: React.PropTypes.string,
			defaultAlias: React.PropTypes.shape({
				name: React.PropTypes.string
			})
		}),
		visible: React.PropTypes.bool,
		onBackClick: React.PropTypes.func,
		onNextClick: React.PropTypes.func
	},
	getValue() {
		'use strict';

		const publication = this.publication.getValue();
		const publisher = this.publisher.getValue();

		const releaseEvents = [];

		// If the release date field isn't empty, create a release event
		// object to represent it
		if (this.refs.release.getValue()) {
			const edition = this.props.edition;

			const releaseEventId = edition && edition.releaseEventSet &&
					edition.releaseEventSet.releaseEvents ?
				edition.releaseEventSet.releaseEvents[0].id : null;

			releaseEvents.push({
				id: releaseEventId,
				date: this.refs.release.getValue()
			});
		}

		return {
			publication: publication ? publication.bbid : null,
<<<<<<< HEAD
			publishers: publisher ? [publisher.bbid] : null,
			releaseEvents,
			languages: this.refs.languages.getValue().map(
=======
			publisher: publisher ? publisher.bbid : null,
			releaseDate: this.release.getValue(),
			languages: this.languages.getValue().map(
>>>>>>> 8452313b
				(languageId) => parseInt(languageId, 10)
			),
			editionFormat: this.editionFormat.getValue(),
			editionStatus: this.editionStatus.getValue(),
			disambiguation: this.disambiguation.getValue(),
			annotation: this.annotation.getValue(),
			identifiers: this.identifiers.getValue(),
			pages: this.pages.getValue(),
			width: this.width.getValue(),
			height: this.height.getValue(),
			depth: this.depth.getValue(),
			weight: this.weight.getValue()
		};
	},
	valid() {
		'use strict';

		return Boolean(
			this.release.valid() && this.publication.getValue()
		);
	},
	render() {
		'use strict';

		let initialPublication = null;
		let initialPublisher = null;
		let initialReleaseDate = null;
		let initialLanguages = [];
		let initialEditionFormat = null;
		let initialEditionStatus = null;
		let initialDisambiguation = null;
		let initialAnnotation = null;
		let initialIdentifiers = [];
		let initialPages = null;
		let initialWidth = null;
		let initialHeight = null;
		let initialDepth = null;
		let initialWeight = null;

		const prefillData = this.props.edition;
		if (prefillData) {
			if (prefillData.publication) {
				initialPublication = prefillData.publication;
			}

			if (prefillData.publisherSet.publishers) {
				initialPublisher = prefillData.publisherSet.publishers[0];
			}

			if (prefillData.releaseEventSet.releaseEvents) {
				initialReleaseDate =
					prefillData.releaseEventSet.releaseEvents[0].date;
			}

			initialLanguages = prefillData.languageSet.languages.map(
				(language) => language.id
			);
			initialEditionFormat = prefillData.editionFormat ?
				prefillData.editionFormat.id : null;
			initialEditionStatus = prefillData.editionStatus ?
				prefillData.editionStatus.id : null;
			initialDisambiguation = prefillData.disambiguation ?
				prefillData.disambiguation.comment : null;
			initialAnnotation = prefillData.annotation ?
				prefillData.annotation.content : null;
			initialPages = prefillData.pages || prefillData.pages === 0 ?
				prefillData.pages : null;
			initialWidth = prefillData.width || prefillData.width === 0 ?
				prefillData.width : null;
			initialHeight = prefillData.height || prefillData.height === 0 ?
				prefillData.height : null;
			initialDepth = prefillData.depth || prefillData.depth === 0 ?
				prefillData.depth : null;
			initialWeight = prefillData.weight || prefillData.weight === 0 ?
				prefillData.weight : null;
			initialIdentifiers = prefillData.identifierSet &&
				prefillData.identifierSet.identifiers.map((identifier) => ({
					id: identifier.id,
					value: identifier.value,
					typeId: identifier.type.id
				}));
		}

		if (this.props.publication) {
			initialPublication = this.props.publication;
		}

		if (this.props.publisher) {
			initialPublisher = this.props.publisher;
		}

		const select2Options = {
			width: '100%'
		};

		return (
			<div className={this.props.visible === false ? 'hidden' : ''}>
				<h2>Add Data</h2>
				<p className="lead">
					Fill out any data you know about the entity.
				</p>

				<div className="form-horizontal">
					<SearchSelect
						collection="publication"
						defaultValue={initialPublication}
						label="Publication"
						labelAttribute="name"
						labelClassName="col-md-4"
						placeholder="Select publication…"
						ref={(ref) => this.publication = ref}
						select2Options={select2Options}
						wrapperClassName="col-md-4"
					/>
					<SearchSelect
						nodefault
						collection="publisher"
						defaultValue={initialPublisher}
						label="Publisher"
						labelAttribute="name"
						labelClassName="col-md-4"
						placeholder="Select publisher…"
						ref={(ref) => this.publisher = ref}
						select2Options={select2Options}
						wrapperClassName="col-md-4"
					/>
					<PartialDate
						defaultValue={initialReleaseDate}
						label="Release Date"
						labelClassName="col-md-4"
						placeholder="YYYY-MM-DD"
						ref={(ref) => this.release = ref}
						wrapperClassName="col-md-4"
					/>
					<Select
						multiple
						noDefault
						defaultValue={initialLanguages}
						idAttribute="id"
						label="Languages"
						labelAttribute="name"
						labelClassName="col-md-4"
						options={this.props.languages}
						placeholder="Select edition languages…"
						ref={(ref) => this.languages = ref}
						select2Options={select2Options}
						wrapperClassName="col-md-4"
					/>
					<Select
						noDefault
						defaultValue={initialEditionFormat}
						idAttribute="id"
						label="Format"
						labelAttribute="label"
						labelClassName="col-md-4"
						options={this.props.editionFormats}
						placeholder="Select edition format…"
						ref={(ref) => this.editionFormat = ref}
						select2Options={select2Options}
						wrapperClassName="col-md-4"
					/>
					<Select
						noDefault
						defaultValue={initialEditionStatus}
						idAttribute="id"
						label="Status"
						labelAttribute="label"
						labelClassName="col-md-4"
						options={this.props.editionStatuses}
						placeholder="Select edition status…"
						ref={(ref) => this.editionStatus = ref}
						select2Options={select2Options}
						wrapperClassName="col-md-4"
					/>
					<hr/>
					<div className="row">
						<div className="col-md-11 col-md-offset-1">
							<div className="col-md-3">
								<Input
									defaultValue={initialPages}
									label="Page Count"
									labelClassName="col-md-7"
									ref={(ref) => this.pages = ref}
									type="text"
									wrapperClassName="col-md-5"
								/>
							</div>
							<div className="col-md-3">
								<Input
									defaultValue={initialWeight}
									label="Weight (g)"
									labelClassName="col-md-7"
									ref={(ref) => this.weight = ref}
									type="text"
									wrapperClassName="col-md-5"
								/>
							</div>
						</div>
					</div>
					<div className="row">
						<div className="col-md-11 col-md-offset-1">
							<div className="col-md-3">
								<Input
									defaultValue={initialWidth}
									label="Width (mm)"
									labelClassName="col-md-7"
									ref={(ref) => this.width = ref}
									type="text"
									wrapperClassName="col-md-5"
								/>
							</div>
							<div className="col-md-3">
								<Input
									defaultValue={initialHeight}
									label="Height (mm)"
									labelClassName="col-md-7"
									ref={(ref) => this.height = ref}
									type="text"
									wrapperClassName="col-md-5"
								/>
							</div>
							<div className="col-md-3">
								<Input
									defaultValue={initialDepth}
									label="Depth (mm)"
									labelClassName="col-md-7"
									ref={(ref) => this.depth = ref}
									type="text"
									wrapperClassName="col-md-5"
								/>
							</div>
						</div>
					</div>
					<hr/>
					<Identifiers
						identifiers={initialIdentifiers}
						ref={(ref) => this.identifiers = ref}
						types={this.props.identifierTypes}
					/>
					<Input
						defaultValue={initialDisambiguation}
						label="Disambiguation"
						labelClassName="col-md-3"
						ref={(ref) => this.disambiguation = ref}
						type="text"
						wrapperClassName="col-md-6"
					/>
					<Input
						defaultValue={initialAnnotation}
						label="Annotation"
						labelClassName="col-md-3"
						ref={(ref) => this.annotation = ref}
						rows="6"
						type="textarea"
						wrapperClassName="col-md-6"
					/>
					<nav className="margin-top-1">
						<ul className="pager">
							<li className="previous">
								<a
									href="#"
									onClick={this.props.onBackClick}
								>
									<Icon
										aria-hidden="true"
										name="angle-double-left"
									/>
									Back
								</a>
							</li>
							<li className="next">
								<a
									href="#"
									onClick={this.props.onNextClick}
								>
									Next
									<Icon
										aria-hidden="true"
										name="angle-double-right"
									/>
								</a>
							</li>
						</ul>
					</nav>
				</div>
			</div>
		);
	}
});

module.exports = EditionData;<|MERGE_RESOLUTION|>--- conflicted
+++ resolved
@@ -124,15 +124,9 @@
 
 		return {
 			publication: publication ? publication.bbid : null,
-<<<<<<< HEAD
 			publishers: publisher ? [publisher.bbid] : null,
 			releaseEvents,
-			languages: this.refs.languages.getValue().map(
-=======
-			publisher: publisher ? publisher.bbid : null,
-			releaseDate: this.release.getValue(),
 			languages: this.languages.getValue().map(
->>>>>>> 8452313b
 				(languageId) => parseInt(languageId, 10)
 			),
 			editionFormat: this.editionFormat.getValue(),
