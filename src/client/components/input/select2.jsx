/*
 * Copyright (C) 2015  Ben Ockmore
 *               2015  Sean Burke
 *
 * This program is free software; you can redistribute it and/or modify
 * it under the terms of the GNU General Public License as published by
 * the Free Software Foundation; either version 2 of the License, or
 * (at your option) any later version.
 *
 * This program is distributed in the hope that it will be useful,
 * but WITHOUT ANY WARRANTY; without even the implied warranty of
 * MERCHANTABILITY or FITNESS FOR A PARTICULAR PURPOSE.  See the
 * GNU General Public License for more details.
 *
 * You should have received a copy of the GNU General Public License along
 * with this program; if not, write to the Free Software Foundation, Inc.,
 * 51 Franklin Street, Fifth Floor, Boston, MA 02110-1301 USA.
 */

/* eslint global-require: 0, no-var: 0 */

const Input = require('react-bootstrap').Input;
const React = require('react');

var $ = null;
if (typeof window !== 'undefined') {
	require('Select2');
	$ = window.$;
}

const Select = React.createClass({
	displayName: 'select2Input',
	propTypes: {
		multiple: React.PropTypes.bool,
		onChange: React.PropTypes.func,
		options: React.PropTypes.object,
		placeholder: React.PropTypes.string,
		select2Options: React.PropTypes.object
	},
	componentDidMount() {
		'use strict';
		this.initSelect2();
	},
	componentDidUpdate() {
		'use strict';
		this.initSelect2();
	},
	componentWillUnmount() {
		'use strict';

		const select = $(this.refs.target.getInputDOMNode());

		// Unregister onChange event, so that it isn't triggered while the DOM
		// is refreshed.
		select.off('change');
	},
	getValue() {
		'use strict';

		return this.refs.target.getValue();
	},
	initSelect2() {
		'use strict';

		const mountElement = $(this.refs.target.getInputDOMNode());

		const options = this.props.select2Options || {};
		options.theme = 'bootstrap';

		if (this.props.placeholder) {
			options.placeholder = this.props.placeholder;
			if (!this.props.multiple) {
				options.allowClear = true;
			}
		}

		mountElement.select2(options);
		mountElement.on('change', this.props.onChange);
	},
<<<<<<< HEAD
	getValue: function() {
		'use strict';

		return this.refs.target.getValue();
	},
	componentWillUnmount: function() {
		'use strict';

		var select = $(this.refs.target.getInputDOMNode());

		// Unregister onChange event, so that it isn't triggered while the DOM is
		// refreshed.
		select.off('change');
	},
	componentDidMount: function() {
		'use strict';
		this.initSelect2();
	},
	componentWillUpdate: function() {
		'use strict';
		var select = $(this.refs.target.getInputDOMNode());
		select.off('change');
	},
	componentDidUpdate: function() {
		'use strict';
		this.initSelect2();
	},
	render: function() {
=======
	render() {
>>>>>>> 8487b938
		'use strict';

		const self = this;
		let options = [];
		if (this.props.options) {
			options = this.props.options.map((op) =>
				<option
					key={op[self.props.idAttribute]}
					value={op[self.props.idAttribute]}
				>
					{op[self.props.labelAttribute]}
				</option>
			);
		}

		if (this.props.placeholder) {
			options.unshift(<option key={0}/>);
		}

		return (
			<Input
				{...this.props}
				ref="target"
				type="select"
			>
				{options}
			</Input>
		);
	}
});

module.exports = Select;<|MERGE_RESOLUTION|>--- conflicted
+++ resolved
@@ -41,6 +41,11 @@
 		'use strict';
 		this.initSelect2();
 	},
+	componentWillUpdate() {
+		'use strict';
+		var select = $(this.refs.target.getInputDOMNode());
+		select.off('change');
+	},
 	componentDidUpdate() {
 		'use strict';
 		this.initSelect2();
@@ -77,38 +82,7 @@
 		mountElement.select2(options);
 		mountElement.on('change', this.props.onChange);
 	},
-<<<<<<< HEAD
-	getValue: function() {
-		'use strict';
-
-		return this.refs.target.getValue();
-	},
-	componentWillUnmount: function() {
-		'use strict';
-
-		var select = $(this.refs.target.getInputDOMNode());
-
-		// Unregister onChange event, so that it isn't triggered while the DOM is
-		// refreshed.
-		select.off('change');
-	},
-	componentDidMount: function() {
-		'use strict';
-		this.initSelect2();
-	},
-	componentWillUpdate: function() {
-		'use strict';
-		var select = $(this.refs.target.getInputDOMNode());
-		select.off('change');
-	},
-	componentDidUpdate: function() {
-		'use strict';
-		this.initSelect2();
-	},
-	render: function() {
-=======
 	render() {
->>>>>>> 8487b938
 		'use strict';
 
 		const self = this;
