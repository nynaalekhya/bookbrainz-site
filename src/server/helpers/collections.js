/*
 * Copyright (C) 2020 Prabal Singh
 *
 * This program is free software; you can redistribute it and/or modify
 * it under the terms of the GNU General Public License as published by
 * the Free Software Foundation; either version 2 of the License, or
 * (at your option) any later version.
 *
 * This program is distributed in the hope that it will be useful,
 * but WITHOUT ANY WARRANTY; without even the implied warranty of
 * MERCHANTABILITY or FITNESS FOR A PARTICULAR PURPOSE.  See the
 * GNU General Public License for more details.
 *
 * You should have received a copy of the GNU General Public License along
 * with this program; if not, write to the Free Software Foundation, Inc.,
 * 51 Franklin Street, Fifth Floor, Boston, MA 02110-1301 USA.
 */

import * as error from '../../common/helpers/error';

/**
 * Fetches collections of an Editor
 * Fetches the last 'size' collections with offset 'from'
 *
 * @param {number} from - the offset value
 * @param {number} size - no. of last collections required
 * @param {string} entityType - entityType filter
 * @param {object} req - req is an object containing information about the HTTP request
 * @returns {array} - orderedCollections for particular Editor
 * @description
 * This checks whether Editor is valid or not.
 * If Editor is valid then this extracts and returns collections of that editor;
 * If the user is not the editor, then only "Public' collections are returned
 */
export async function getOrderedCollectionsForEditorPage(from, size, entityType, req) {
	const {Editor, UserCollection} = req.app.locals.orm;
	// If editor isn't present, throw an error
	await new Editor({id: req.params.id})
		.fetch()
		.catch(Editor.NotFoundError, () => {
			throw new error.NotFoundError('Editor not found', req);
		});

	const isThisCurrentUser = req.user && parseInt(req.params.id, 10) === parseInt(req.user.id, 10);

	const allCollections = await new UserCollection()
		.query((qb) => {
			qb.leftJoin('bookbrainz.user_collection_collaborator',
				'bookbrainz.user_collection.id', '=',
				'bookbrainz.user_collection_collaborator.collection_id');
		})
		.where((builder) => {
			if (!isThisCurrentUser) {
				builder.where('public', true);
			}
			if (entityType) {
				builder.where('entity_type', entityType);
			}
		})
		.where((builder) => {
			builder.where('collaborator_id', '=', req.params.id).orWhere('owner_id', '=', req.params.id);
		})
		.orderBy('created_at')
		.fetchPage({
			limit: size,
			offset: from
		});

	const collectionsJSON = allCollections ? allCollections.toJSON() : [];

	collectionsJSON.forEach((collection) => {
		collection.isOwner = parseInt(req.params.id, 10) === collection.ownerId;
	});

	return collectionsJSON;
}

/**
 * Fetches public collections for Show All Collections/Index Page
 * Fetches the last 'size' number of collections with offset 'from'
 *
 * @param {number} from - the offset value
 * @param {number} size - no. of last collections required
 * @param {string} entityType - entityType filter
 * @param {object} orm - the BookBrainz ORM, initialized during app setup
 * @returns {array} - orderedCollections
 */
export async function getOrderedPublicCollections(from, size, entityType, orm) {
	const {UserCollection} = orm;

	const allCollections = await new UserCollection()
		.where((builder) => {
			builder.where('public', true);
			if (entityType) {
				builder.where('entity_type', entityType);
			}
		})
		.orderBy('last_modified', 'DESC')
		.fetchPage({
			limit: size,
			offset: from,
			withRelated: ['owner']
		});

	const collectionsJSON = allCollections ? allCollections.toJSON() : [];

<<<<<<< HEAD
=======
	// We need to add the no. of entities in each collection
	collectionsJSON.forEach((collection) => {
		collection.noOfEntities = getCollectionSize(collection.id, orm);
	});
	// Resolving the promises
	await Promise.all(collectionsJSON.map(async collection => {
		const resolvedValue = await collection.noOfEntities;
		collection.noOfEntities = resolvedValue;
	}));

>>>>>>> 804c5ea2
	return collectionsJSON;
}

/**
 * Fetches bbids of entities in the collection
 * Fetches the last 'size' number of bbids with offset 'from'
 * @param {uuid} collectionId - collectionId
 * @param {number} from - the offset value
 * @param {number} size - no. of last collections required
 * @param {object} orm - the BookBrainz ORM, initialized during app setup
 * @returns {array} - array of bbids
 */
export async function getCollectionItems(collectionId, from, size, orm) {
	const result = await orm.bookshelf.knex.raw(`
						SELECT bookbrainz.user_collection_item.bbid,
						bookbrainz.user_collection_item.added_at
						FROM bookbrainz.user_collection_item
						WHERE collection_id='${collectionId}'
						ORDER BY user_collection_item.added_at ASC
						LIMIT ${size}
						OFFSET ${from}`);
	return result.rows;
<<<<<<< HEAD
=======
}

/**
 * Fetches no of entities in the collection
 * @param {uuid} collectionId - collectionId
 * @param {object} orm - the BookBrainz ORM, initialized during app setup
 * @returns {array} - returns the no. of entities in this collection
 */
export async function getCollectionSize(collectionId, orm) {
	const {UserCollectionItem} = orm;

	const result = await UserCollectionItem.where('collection_id', collectionId).count();
	return parseInt(result);
>>>>>>> 804c5ea2
}<|MERGE_RESOLUTION|>--- conflicted
+++ resolved
@@ -104,19 +104,6 @@
 
 	const collectionsJSON = allCollections ? allCollections.toJSON() : [];
 
-<<<<<<< HEAD
-=======
-	// We need to add the no. of entities in each collection
-	collectionsJSON.forEach((collection) => {
-		collection.noOfEntities = getCollectionSize(collection.id, orm);
-	});
-	// Resolving the promises
-	await Promise.all(collectionsJSON.map(async collection => {
-		const resolvedValue = await collection.noOfEntities;
-		collection.noOfEntities = resolvedValue;
-	}));
-
->>>>>>> 804c5ea2
 	return collectionsJSON;
 }
 
@@ -139,20 +126,4 @@
 						LIMIT ${size}
 						OFFSET ${from}`);
 	return result.rows;
-<<<<<<< HEAD
-=======
-}
-
-/**
- * Fetches no of entities in the collection
- * @param {uuid} collectionId - collectionId
- * @param {object} orm - the BookBrainz ORM, initialized during app setup
- * @returns {array} - returns the no. of entities in this collection
- */
-export async function getCollectionSize(collectionId, orm) {
-	const {UserCollectionItem} = orm;
-
-	const result = await UserCollectionItem.where('collection_id', collectionId).count();
-	return parseInt(result);
->>>>>>> 804c5ea2
 }