--- conflicted
+++ resolved
@@ -2,15 +2,9 @@
 var router = express.Router();
 var auth = require('../../helpers/auth');
 var Edition = require('../../data/entities/edition');
-<<<<<<< HEAD
-=======
-var EditionStatus = require('../../data/properties/edition-status');
-var Language = require('../../data/properties/language');
-var Entity = require('../../data/entity');
-var renderRelationship = require('../../helpers/render');
+
 var React = require('react');
 var EditForm = React.createFactory(require('../../../client/components/forms/edition.jsx'));
->>>>>>> ac95c9f1
 
 /* Middleware loader functions. */
 var makeEntityLoader = require('../../helpers/middleware').makeEntityLoader;
@@ -26,7 +20,6 @@
 	var edition = res.locals.entity;
 	var title = 'Edition';
 
-<<<<<<< HEAD
 	if (edition.default_alias && edition.default_alias.name)
 		title = 'Edition “' + edition.default_alias.name + '”';
 
@@ -38,23 +31,18 @@
 // Creation
 
 router.get('/create', auth.isAuthenticated, loadEditionStatuses, loadLanguages, function(req, res) {
+	var props = {
+		languages: res.locals.languages,
+		editionStatuses: res.locals.editionStatuses
+	};
+
+	var markup = React.renderToString(EditForm(props));
+
 	res.render('entity/create/edition', {
-		title: 'Add Edition'
+		title: 'Add Edition',
+		props: props,
+		markup: markup
 	});
-=======
-			var props = {
-				languages: alphabeticLanguagesList,
-				editionStatuses: editionStatuses
-			};
-
-			var markup = React.renderToString(EditForm(props));
-
-			res.render('entity/create/edition', {
-				props: props,
-				markup: markup
-			});
-		});
->>>>>>> ac95c9f1
 });
 
 router.post('/create/handler', auth.isAuthenticated, function(req, res) {
