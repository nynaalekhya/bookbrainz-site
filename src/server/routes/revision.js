/*
 * Copyright (C) 2015-2016  Ben Ockmore
 *               2016       Sean Burke
 *
 * This program is free software; you can redistribute it and/or modify
 * it under the terms of the GNU General Public License as published by
 * the Free Software Foundation; either version 2 of the License, or
 * (at your option) any later version.
 *
 * This program is distributed in the hope that it will be useful,
 * but WITHOUT ANY WARRANTY; without even the implied warranty of
 * MERCHANTABILITY or FITNESS FOR A PARTICULAR PURPOSE.	See the
 * GNU General Public License for more details.
 *
 * You should have received a copy of the GNU General Public License along
 * with this program; if not, write to the Free Software Foundation, Inc.,
 * 51 Franklin Street, Fifth Floor, Boston, MA 02110-1301 USA.
 */

import * as baseFormatter from '../helpers/diffFormatters/base';
import * as entityFormatter from '../helpers/diffFormatters/entity';
import * as entityRoutes from './entity/entity';
import * as error from '../../common/helpers/error';
import * as languageSetFormatter from '../helpers/diffFormatters/languageSet';
import * as propHelpers from '../../client/helpers/props';
import * as publisherSetFormatter from '../helpers/diffFormatters/publisherSet';
import * as releaseEventSetFormatter from
	'../helpers/diffFormatters/releaseEventSet';

import {escapeProps, generateProps} from '../helpers/props';

import Layout from '../../client/containers/layout';
import Promise from 'bluebird';
import React from 'react';
import ReactDOMServer from 'react-dom/server';
import RevisionPage from '../../client/components/pages/revision';
import _ from 'lodash';
import express from 'express';
import target from '../templates/target';


const router = express.Router();

function formatAuthorChange(change) {
	if (_.isEqual(change.path, ['beginDate'])) {
		return baseFormatter.formatScalarChange(change, 'Begin Date');
	}

	if (_.isEqual(change.path, ['endDate'])) {
		return baseFormatter.formatScalarChange(change, 'End Date');
	}

	if (_.isEqual(change.path, ['gender'])) {
		return baseFormatter.formatGenderChange(change);
	}

	if (_.isEqual(change.path, ['ended'])) {
		return baseFormatter.formatEndedChange(change);
	}

	if (_.isEqual(change.path, ['type'])) {
		return baseFormatter.formatTypeChange(change, 'Author Type');
	}

	if (_.isEqual(change.path, ['beginArea']) ||
			_.isEqual(change.path, ['beginArea', 'name'])) {
		return baseFormatter.formatAreaChange(change, 'Begin Area');
	}

	if (_.isEqual(change.path, ['endArea']) ||
			_.isEqual(change.path, ['endArea', 'name'])) {
		return baseFormatter.formatAreaChange(change, 'End Area');
	}

	return null;
}

function formatEditionChange(change) {
	if (_.isEqual(change.path, ['editionGroupBbid'])) {
		return baseFormatter.formatScalarChange(change, 'EditionGroup');
	}

	if (publisherSetFormatter.changed(change)) {
		return publisherSetFormatter.format(change);
	}

	if (releaseEventSetFormatter.changed(change)) {
		return releaseEventSetFormatter.format(change);
	}

	if (languageSetFormatter.changed(change)) {
		return languageSetFormatter.format(change);
	}

	if (_.isEqual(change.path, ['width']) ||
			_.isEqual(change.path, ['height']) ||
			_.isEqual(change.path, ['depth']) ||
			_.isEqual(change.path, ['weight'])) {
		return baseFormatter.formatScalarChange(
			change, _.startCase(change.path[0])
		);
	}

	if (_.isEqual(change.path, ['pages'])) {
		return baseFormatter.formatScalarChange(change, 'Page Count');
	}

	if (_.isEqual(change.path, ['editionFormat'])) {
		return baseFormatter.formatTypeChange(change, 'Edition Format');
	}

	if (_.isEqual(change.path, ['editionStatus'])) {
		return baseFormatter.formatTypeChange(change, 'Edition Status');
	}

	return null;
}

function formatPublisherChange(change) {
	if (_.isEqual(change.path, ['beginDate'])) {
		return baseFormatter.formatScalarChange(change, 'Begin Date');
	}

	if (_.isEqual(change.path, ['endDate'])) {
		return baseFormatter.formatScalarChange(change, 'End Date');
	}

	if (_.isEqual(change.path, ['ended'])) {
		return baseFormatter.formatEndedChange(change);
	}

	if (_.isEqual(change.path, ['type'])) {
		return baseFormatter.formatTypeChange(change, 'Publisher Type');
	}

	if (_.isEqual(change.path, ['area']) ||
			_.isEqual(change.path, ['area', 'name'])) {
		return baseFormatter.formatAreaChange(change);
	}

	return null;
}

function formatWorkChange(change) {
	if (languageSetFormatter.changed(change)) {
		return languageSetFormatter.format(change);
	}

	if (_.isEqual(change.path, ['type'])) {
		return baseFormatter.formatTypeChange(change, 'Work Type');
	}

	return null;
}

function formatEditionGroupChange(change) {
	if (_.isEqual(change.path, ['type'])) {
		return baseFormatter.formatTypeChange(change, 'Edition Group Type');
	}

	return [];
}

function diffRevisionsWithParents(revisions) {
	// revisions - collection of revisions matching id
	return Promise.all(revisions.map(
		(revision) =>
			revision.parent()
				.then(
					(parent) => Promise.props({
						changes: revision.diff(parent),
						entity: revision.related('entity')
					}),
					// If calling .parent() is rejected (no parent rev), we still want to go ahead without the parent
					() => Promise.props({
						changes: revision.diff(null),
						entity: revision.related('entity')
					})
				)
	));
}

router.get('/:id', (req, res, next) => {
	const {
		AuthorRevision, EditionRevision, EditionGroupRevision,
		PublisherRevision, Revision, WorkRevision
	} = req.app.locals.orm;

	/*
	 * Here, we need to get the Revision, then get all <Entity>Revision
	 * objects with the same ID, formatting each revision individually, then
	 * concatenating the diffs
	 */
	const revisionPromise = new Revision({id: req.params.id})
		.fetch({
			withRelated: [
				'author', 'author.titleUnlock.title', 'notes', 'notes.author',
				'notes.author.titleUnlock.title'
			]
		})
		.catch(Revision.NotFoundError, () => next(new error.NotFoundError('Revision not found', req)));

	function _createRevision(model) {
		return model.forge()
			.where('id', req.params.id)
<<<<<<< HEAD
			.fetchAll({
				merge: false,
				remove: false,
				withRelated: ['entity']
			}).then(diffRevisionsWithParents);
=======
			.fetchAll({require: false, withRelated: ['entity']})
			.then(diffRevisionsWithParents);
>>>>>>> 9f92b62c
	}

	const authorDiffsPromise = _createRevision(AuthorRevision);
	const editionDiffsPromise = _createRevision(EditionRevision);
	const editionGroupDiffsPromise = _createRevision(EditionGroupRevision);
	const publisherDiffsPromise = _createRevision(PublisherRevision);
	const workDiffsPromise = _createRevision(WorkRevision);

	Promise.join(
		revisionPromise, authorDiffsPromise, editionDiffsPromise,
		workDiffsPromise, publisherDiffsPromise, editionGroupDiffsPromise,
		(
			revision, authorDiffs, editionDiffs, workDiffs, publisherDiffs,
			editionGroupDiffs
		) => {
			// revision not found
			if (!revision) {
				throw new error.NotFoundError(null, req);
			}

			const diffs = _.concat(
				entityFormatter.formatEntityDiffs(
					authorDiffs,
					'Author',
					formatAuthorChange
				),
				entityFormatter.formatEntityDiffs(
					editionDiffs,
					'Edition',
					formatEditionChange
				),
				entityFormatter.formatEntityDiffs(
					editionGroupDiffs,
					'EditionGroup',
					formatEditionGroupChange
				),
				entityFormatter.formatEntityDiffs(
					publisherDiffs,
					'Publisher',
					formatPublisherChange
				),
				entityFormatter.formatEntityDiffs(
					workDiffs,
					'Work',
					formatWorkChange
				)
			);
			const props = generateProps(req, res, {
				diffs,
				revision: revision.toJSON(),
				title: 'RevisionPage'
			});
			const markup = ReactDOMServer.renderToString(
				<Layout {...propHelpers.extractLayoutProps(props)}>
					<RevisionPage
						diffs={props.diffs}
						revision={props.revision}
						user={props.user}
					/>
				</Layout>
			);
			const script = '/js/revision.js';
			res.send(target({
				markup,
				props: escapeProps(props),
				script
			}));
		}
	)
		.catch(next);
});

router.post('/:id/note', (req, res) => {
	entityRoutes.addNoteToRevision(req, res);
});

export default router;<|MERGE_RESOLUTION|>--- conflicted
+++ resolved
@@ -203,16 +203,12 @@
 	function _createRevision(model) {
 		return model.forge()
 			.where('id', req.params.id)
-<<<<<<< HEAD
 			.fetchAll({
 				merge: false,
 				remove: false,
+				require: false,
 				withRelated: ['entity']
 			}).then(diffRevisionsWithParents);
-=======
-			.fetchAll({require: false, withRelated: ['entity']})
-			.then(diffRevisionsWithParents);
->>>>>>> 9f92b62c
 	}
 
 	const authorDiffsPromise = _createRevision(AuthorRevision);
