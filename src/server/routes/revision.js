/*
 * Copyright (C) 2015	Ben Ockmore
 *
 * This program is free software; you can redistribute it and/or modify
 * it under the terms of the GNU General Public License as published by
 * the Free Software Foundation; either version 2 of the License, or
 * (at your option) any later version.
 *
 * This program is distributed in the hope that it will be useful,
 * but WITHOUT ANY WARRANTY; without even the implied warranty of
 * MERCHANTABILITY or FITNESS FOR A PARTICULAR PURPOSE.	See the
 * GNU General Public License for more details.
 *
 * You should have received a copy of the GNU General Public License along
 * with this program; if not, write to the Free Software Foundation, Inc.,
 * 51 Franklin Street, Fifth Floor, Boston, MA 02110-1301 USA.
 */

'use strict';

<<<<<<< HEAD
const express = require('express');
const router = express.Router();
const Revision = require('../data/properties/revision');
const User = require('../data/user');
const _ = require('underscore');

function formatPairAttributeSingle(pair, attribute) {
	if (attribute) {
		return [
			pair[0] ? [pair[0][attribute]] : null,
			pair[1] ? [pair[1][attribute]] : null
		];
	}

	return [
		pair[0] ? [pair[0]] : null,
		pair[1] ? [pair[1]] : null
	];
}
=======
var express = require('express');
var router = express.Router();
var Revision = require('../data/properties/revision');
var _ = require('underscore');
>>>>>>> 93864b8c

function formatRelationshipDiff(revision) {
	return revision.changes.map((pair) => {
		const result = {};

		if (pair.entities) {
			result.Entities = [
				pair.entities[0].map((entity) => entity.entity.entity_gid),
				pair.entities[1].map((entity) => entity.entity.entity_gid)
			];
		}

		if (pair.texts) {
			result.Texts = [
				_.pluck(pair.texts[0], 'text'),
				_.pluck(pair.texts[1], 'text')
			];
		}

		if (pair.relationship_type) {
			result['Relationship Type'] =
				formatPairAttributeSingle(pair.relationship_type, 'label');
		}

		return result;
	});
}

function formatEntityDiff(pair) {
	const result = {};

	if (pair.annotation) {
		result.Annotation =
			formatPairAttributeSingle(pair.annotation, 'content');
	}

	if (pair.disambiguation) {
		result.Disambiguation =
			formatPairAttributeSingle(pair.disambiguation, 'comment');
	}

	if (pair.default_alias) {
		result['Default Alias'] =
			formatPairAttributeSingle(pair.default_alias, 'name');
	}

	if (pair.aliases) {
		result.Aliases = [
			_.pluck(pair.aliases[0], 'name'),
			_.pluck(pair.aliases[1], 'name')
		];
	}

	if (pair.identifiers) {
		result.Identifiers = [
			pair.identifiers[0].map((identifier) =>
				`${identifier.identifier_type.label}: ${identifier.value}`
			),
			pair.identifiers[1].map((identifier) =>
				`${identifier.identifier_type.label}: ${identifier.value}`
			)
		];
	}

	return result;
}

function formatPublicationDiff(revision) {
	return revision.changes.map((pair) => {
		const result = formatEntityDiff(pair);

		if (pair.publication_type) {
			result['Publication Type'] =
				formatPairAttributeSingle(pair.publication_type, 'label');
		}

		return result;
	});
}

function formatCreatorDiff(revision) {
	return revision.changes.map((pair) => {
		const result = formatEntityDiff(pair);

		if (pair.begin_date) {
			result['Begin Date'] = formatPairAttributeSingle(pair.begin_date);
		}

		if (pair.end_date) {
			result['End Date'] = formatPairAttributeSingle(pair.end_date);
		}

		if (pair.ended) {
			result.Ended = formatPairAttributeSingle(pair.ended);
		}

		if (pair.gender) {
			result.Gender = formatPairAttributeSingle(pair.gender, 'name');
		}

		if (pair.creator_type) {
			result['Creator Type'] =
				formatPairAttributeSingle(pair.creator_type, 'label');
		}

		return result;
	});
}

function formatEditionDiff(revision) {
	return revision.changes.map((pair) => {
		const result = formatEntityDiff(pair);

		if (pair.release_date) {
			result['Release Date'] =
				formatPairAttributeSingle(pair.release_date);
		}

		if (pair.pages) {
			result['Page Count'] =
				formatPairAttributeSingle(pair.pages);
		}

		if (pair.width) {
			result.Width =
				formatPairAttributeSingle(pair.width);
		}

		if (pair.height) {
			result.Height =
				formatPairAttributeSingle(pair.height);
		}

		if (pair.depth) {
			result.Depth =
				formatPairAttributeSingle(pair.depth);
		}

		if (pair.weight) {
			result.Weight =
				formatPairAttributeSingle(pair.weight);
		}

		if (pair.edition_format) {
			result['Edition Format'] =
				formatPairAttributeSingle(pair.edition_format, 'label');
		}

		if (pair.edition_status) {
			result['Edition Status'] =
				formatPairAttributeSingle(pair.edition_status, 'label');
		}

		if (pair.language) {
			result.Language =
				formatPairAttributeSingle(pair.language, 'name');
		}

		if (pair.publication) {
			result.Publication =
				formatPairAttributeSingle(pair.publication, 'entity_gid');
		}

		if (pair.publisher) {
			result.Publisher =
				formatPairAttributeSingle(pair.publisher, 'entity_gid');
		}

		return result;
	});
}

function formatPublisherDiff(revision) {
	return revision.changes.map((pair) => {
		const result = formatEntityDiff(pair);

		if (pair.begin_date) {
			result['Begin Date'] = formatPairAttributeSingle(pair.begin_date);
		}

		if (pair.end_date) {
			result['End Date'] = formatPairAttributeSingle(pair.end_date);
		}

		if (pair.ended) {
			result.Ended = formatPairAttributeSingle(pair.ended);
		}

		if (pair.publisher_type) {
			result['Publisher Type'] =
				formatPairAttributeSingle(pair.publisher_type, 'label');
		}

		return result;
	});
}

function formatWorkDiff(revision) {
	return revision.changes.map((pair) => {
		const result = formatEntityDiff(pair);

		if (pair.work_type) {
			result['Work Type'] =
				formatPairAttributeSingle(pair.work_type, 'label');
		}

		if (pair.languages) {
			result.Languages = [
				_.pluck(pair.languages[0], 'name'),
				_.pluck(pair.languages[1], 'name')
			];
		}

		return result;
	});
}

router.get('/:id', (req, res) => {
	Revision.findOne(req.params.id, {populate: ['entity', 'relationship']})
	.then((revision) => {
		let diff = null;

		if (revision.changes) {
			if (revision.entity) {
				// TODO: replace this with polymorphism
				switch (revision.entity._type) {
					case 'Edition':
						diff = formatEditionDiff(revision);
						break;
					case 'Publication':
						diff = formatPublicationDiff(revision);
						break;
					case 'Creator':
						diff = formatCreatorDiff(revision);
						break;
					case 'Publisher':
						diff = formatPublisherDiff(revision);
						break;
					case 'Work':
						diff = formatWorkDiff(revision);
						break;
					default:
						throw new Error(
							'Attempted to diff unknown entity type!'
						);
				}
			}
			else {
				diff = formatRelationshipDiff(revision);
			}
		}

<<<<<<< HEAD
		User.findOne(revision.user.user_id).then((user) => {
			revision.user = user;
			res.render('revision', {
				title: 'Revision',
				revision,
				diff
=======
		new Editor({ id: revision.user.user_id })
			.fetch({ require: true })
			.then(function(editor) {
				revision.user = editor.toJSON();
				res.render('revision', {
					title: 'Revision',
					revision: revision,
					diff: diff
				});
>>>>>>> 93864b8c
			});
	});
});

module.exports = router;<|MERGE_RESOLUTION|>--- conflicted
+++ resolved
@@ -18,12 +18,11 @@
 
 'use strict';
 
-<<<<<<< HEAD
 const express = require('express');
 const router = express.Router();
+const _ = require('underscore');
+
 const Revision = require('../data/properties/revision');
-const User = require('../data/user');
-const _ = require('underscore');
 
 function formatPairAttributeSingle(pair, attribute) {
 	if (attribute) {
@@ -38,12 +37,6 @@
 		pair[1] ? [pair[1]] : null
 	];
 }
-=======
-var express = require('express');
-var router = express.Router();
-var Revision = require('../data/properties/revision');
-var _ = require('underscore');
->>>>>>> 93864b8c
 
 function formatRelationshipDiff(revision) {
 	return revision.changes.map((pair) => {
@@ -296,24 +289,15 @@
 			}
 		}
 
-<<<<<<< HEAD
-		User.findOne(revision.user.user_id).then((user) => {
-			revision.user = user;
-			res.render('revision', {
-				title: 'Revision',
-				revision,
-				diff
-=======
 		new Editor({ id: revision.user.user_id })
 			.fetch({ require: true })
-			.then(function(editor) {
+			.then((editor) => {
 				revision.user = editor.toJSON();
 				res.render('revision', {
 					title: 'Revision',
 					revision: revision,
 					diff: diff
 				});
->>>>>>> 93864b8c
 			});
 	});
 });
