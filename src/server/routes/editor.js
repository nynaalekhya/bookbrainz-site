/*
 * Copyright (C) 2015  Ben Ockmore
 *               2015  Sean Burke
 *
 * This program is free software; you can redistribute it and/or modify
 * it under the terms of the GNU General Public License as published by
 * the Free Software Foundation; either version 2 of the License, or
 * (at your option) any later version.
 *
 * This program is distributed in the hope that it will be useful,
 * but WITHOUT ANY WARRANTY; without even the implied warranty of
 * MERCHANTABILITY or FITNESS FOR A PARTICULAR PURPOSE.  See the
 * GNU General Public License for more details.
 *
 * You should have received a copy of the GNU General Public License along
 * with this program; if not, write to the Free Software Foundation, Inc.,
 * 51 Franklin Street, Fifth Floor, Boston, MA 02110-1301 USA.
 */

'use strict';

const express = require('express');
const router = express.Router();
const React = require('react');
const auth = require('../helpers/auth');
<<<<<<< HEAD
const _ = require('underscore');

const Editor = require('bookbrainz-data').Editor;
=======
const Promise = require('bluebird');
const status = require('http-status');
>>>>>>> 1ddd7d74

const NotFoundError = require('../helpers/error').NotFoundError;
const ProfileForm = React.createFactory(
	require('../../client/components/forms/profile.jsx')
);

router.get('/edit', auth.isAuthenticated, (req, res, next) => {
	new Editor({id: parseInt(req.user.id, 10)})
	.fetch()
	.then((editor) => {
		const markup = React.renderToString(ProfileForm(editor.toJSON()));

		res.render('editor/edit', {
			props: editor.toJSON(),
			markup
		});
	})
	.catch(() => {
		next(new Error('An internal error occurred while loading profile'));
	});
});

router.post('/edit/handler', auth.isAuthenticated, (req, res) => {
	// Should handle errors in some fashion other than redirecting.
	if (req.body.id !== req.user.id) {
		req.session.error = 'You do not have permission to edit that user';
		res.redirect(status.SEE_OTHER, '/editor/edit');
	}

	new Editor({
		id: parseInt(req.body.id, 10),
		bio: req.body.bio,
		email: req.body.email
	})
		.save()
		.then((editor) => {
			res.send(editor.toJSON());
		})
		.catch(() => {
			req.session.error =
				'An internal error occurred while modifying profile';
			res.redirect(status.SEE_OTHER, '/editor/edit');
		});
});

router.get('/:id', (req, res, next) => {
	const userId = parseInt(req.params.id, 10);

	new Editor({id: userId})
		.fetch({
			require: true,
			withRelated: ['editorType', 'gender']
		})
		.then((editor) => {
			let editorJSON = editor.toJSON();

			if (!req.user || userId !== req.user.id) {
				editorJSON = _.omit(editorJSON, ['password', 'email']);
			}

			res.render('editor/editor', {
				editor: editorJSON
			});
		})
		.catch(Editor.NotFoundError, () => {
			next(new NotFoundError('Editor not found'));
		})
		.catch((err) => {
			const internalError =
				new Error('An internal error occurred while fetching editor');
			internalError.stack = err.stack;

			next(internalError);
		});
});

router.get('/:id/revisions', (req, res, next) => {
	new Editor({id: parseInt(req.params.id, 10)})
		.fetch({
			require: true,
			withRelated: {
				revisions(query) { query.orderBy('id'); }
			}
		})
		.then((editor) => {
			res.render('editor/revisions', {
				editor: editor.toJSON()
			});
		})
		.catch(Editor.NotFoundError, () => {
			next(new NotFoundError('Editor not found'));
		})
		.catch((err) => {
			const internalError =
				new Error(
					'An internal error occurred while fetching revisions'
				);
			internalError.stack = err.stack;

			next(internalError);
		});
});

module.exports = router;<|MERGE_RESOLUTION|>--- conflicted
+++ resolved
@@ -23,14 +23,10 @@
 const router = express.Router();
 const React = require('react');
 const auth = require('../helpers/auth');
-<<<<<<< HEAD
 const _ = require('underscore');
 
 const Editor = require('bookbrainz-data').Editor;
-=======
-const Promise = require('bluebird');
 const status = require('http-status');
->>>>>>> 1ddd7d74
 
 const NotFoundError = require('../helpers/error').NotFoundError;
 const ProfileForm = React.createFactory(
