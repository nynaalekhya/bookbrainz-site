--- conflicted
+++ resolved
@@ -19,17 +19,11 @@
 
 'use strict';
 
-<<<<<<< HEAD
 const express = require('express');
 const router = express.Router();
-const User = require('../data/user');
-const UserType = require('../data/properties/user-type');
-=======
-var express = require('express');
-var router = express.Router();
-var Editor = require('bookbrainz-data').Editor;
-var EditorType = require('bookbrainz-data').EditorType;
->>>>>>> 93864b8c
+
+const Editor = require('bookbrainz-data').Editor;
+const EditorType = require('bookbrainz-data').EditorType;
 
 router.get('/', (req, res) => {
 	const error = req.session.error;
@@ -56,32 +50,10 @@
 		return;
 	}
 
-<<<<<<< HEAD
-	// This function should post a new user to the /user endpoint of the ws.
-	UserType.find()
-		.then((results) => {
-			let editorType = null;
-
-			const hasEditorType = !results.every((userType) => {
-				if (userType.label === 'Editor') {
-					editorType = userType;
-					return false;
-				}
-
-				return true;
-			});
-
-			if (!hasEditorType) {
-				throw new Error('Editor user type not found');
-			}
-
-			return User.create({
-=======
 	EditorType.forge({ label: 'Editor' })
 		.fetch({ require: true })
-		.then(function createEditor(editorType) {
+		.then((editorType) => {
 			return Editor.forge({
->>>>>>> 93864b8c
 				name: req.body.username,
 				email: req.body.email,
 				password: req.body.password,
@@ -89,19 +61,10 @@
 			})
 				.save();
 		})
-<<<<<<< HEAD
 		.then(() => {
 			res.redirect(303, '/');
 		})
 		.catch(next);
-=======
-		.then(function success() {
-			res.redirect(303, '/');
-		})
-		.catch(function ifError(err) {
-			next(err);
-		});
->>>>>>> 93864b8c
 });
 
 module.exports = router;