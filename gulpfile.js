--- conflicted
+++ resolved
@@ -19,20 +19,6 @@
 
 'use strict';
 
-<<<<<<< HEAD
-var gulp = require('gulp');
-var browserify = require('browserify');
-var source = require('vinyl-source-stream');
-var uglify = require('gulp-uglify');
-var prettify = require('gulp-jsbeautifier');
-var path = require('path');
-var glob = require('glob');
-var mkdirp = require('mkdirp');
-var gulpless = require('gulp-less');
-var minifyCSS = require('gulp-minify-css');
-var prefixer = require('gulp-autoprefixer');
-var babelify = require("babelify");
-=======
 const gulp = require('gulp');
 const browserify = require('browserify');
 const source = require('vinyl-source-stream');
@@ -41,11 +27,10 @@
 const path = require('path');
 const glob = require('glob');
 const mkdirp = require('mkdirp');
-const reactify = require('reactify');
 const gulpless = require('gulp-less');
 const minifyCSS = require('gulp-minify-css');
 const prefixer = require('gulp-autoprefixer');
->>>>>>> 8487b938
+const babelify = require("babelify");
 
 function bundle() {
 	let srcFiles =
